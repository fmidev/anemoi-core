# (C) Copyright 2024 Anemoi contributors.
#
# This software is licensed under the terms of the Apache Licence Version 2.0
# which can be obtained at http://www.apache.org/licenses/LICENSE-2.0.
#
# In applying this licence, ECMWF does not waive the privileges and immunities
# granted to it by virtue of its status as an intergovernmental organisation
# nor does it submit to any jurisdiction.


import logging
from abc import ABC
from typing import Optional

import numpy as np
import torch
from torch import Tensor
from torch import nn
from torch.distributed.algorithms._checkpoint.checkpoint_wrapper import offload_wrapper
from torch.distributed.distributed_c10d import ProcessGroup
from torch_geometric.data import HeteroData
from torch_geometric.typing import Adj
from torch_geometric.typing import PairTensor

from anemoi.models.distributed.graph import gather_tensor
from anemoi.models.distributed.graph import shard_tensor
from anemoi.models.distributed.graph import sync_tensor
from anemoi.models.distributed.khop_edges import drop_unconnected_src_nodes
from anemoi.models.distributed.khop_edges import get_edges_sharding
from anemoi.models.distributed.khop_edges import sort_edges_1hop_sharding
from anemoi.models.distributed.shapes import change_channels_in_shape
from anemoi.models.distributed.shapes import get_shard_shapes
from anemoi.models.layers.block import GraphConvMapperBlock
from anemoi.models.layers.block import GraphTransformerMapperBlock
from anemoi.models.layers.block import TransformerMapperBlock
from anemoi.models.layers.graph import TrainableTensor
from anemoi.models.layers.mlp import MLP
from anemoi.models.layers.utils import load_layer_kernels
from anemoi.utils.config import DotDict

LOGGER = logging.getLogger(__name__)


class BaseMapper(nn.Module, ABC):
    """Base Mapper from souce dimension to destination dimension."""

    def __init__(
        self,
        *,
        in_channels_src: int,
        in_channels_dst: int,
        hidden_dim: int,
        out_channels_dst: Optional[int] = None,
        cpu_offload: bool = False,
        layer_kernels: DotDict,
        **kwargs,
    ) -> None:
        """Initialize BaseMapper."""
        super().__init__()

        self.in_channels_src = in_channels_src
        self.in_channels_dst = in_channels_dst
        self.hidden_dim = hidden_dim
        self.out_channels_dst = out_channels_dst
        self.layer_factory = load_layer_kernels(layer_kernels)
        self.activation = self.layer_factory.Activation()

        self.proc = NotImplemented

        self.offload_layers(cpu_offload)

    def offload_layers(self, cpu_offload):
        if cpu_offload:
            self.proc = nn.ModuleList([offload_wrapper(x) for x in self.proc])

    def pre_process(
        self, x, shard_shapes, model_comm_group=None, x_src_is_sharded=False, x_dst_is_sharded=False
    ) -> tuple[Tensor, Tensor, tuple[int], tuple[int]]:
        """Pre-processing for the Mappers.

        Splits the tuples into src and dst nodes and shapes as the base operation.

        Parameters
        ----------
        x : Tuple[Tensor]
            Data containing source and destination nodes and edges.
        shard_shapes : Tuple[Tuple[int], Tuple[int]]
            Shapes of the sharded source and destination nodes.
        model_comm_group : ProcessGroup
            Groups which GPUs work together on one model instance

        Return
        ------
        Tuple[Tensor, Tensor, Tuple[int], Tuple[int]]
            Source nodes, destination nodes, sharded source node shapes, sharded destination node shapes
        """
        shapes_src, shapes_dst = shard_shapes
        x_src, x_dst = x
        return x_src, x_dst, shapes_src, shapes_dst

    def post_process(self, x_dst, shapes_dst, model_comm_group=None, keep_x_dst_sharded=False) -> Tensor:
        """Post-processing for the mapper."""
        return x_dst


class BackwardMapperPostProcessMixin:
    """Post-processing for Backward Mapper from hidden -> data."""

    def post_process(self, x_dst, shapes_dst, model_comm_group=None, keep_x_dst_sharded=False):
        x_dst = self.node_data_extractor(x_dst)
        if not keep_x_dst_sharded:
            x_dst = gather_tensor(
                x_dst, 0, change_channels_in_shape(shapes_dst, self.out_channels_dst), model_comm_group
            )
        return x_dst


class ForwardMapperPreProcessMixin:
    """Pre-processing for Forward Mapper from data -> hidden."""

    def pre_process(self, x, shard_shapes, model_comm_group=None, x_src_is_sharded=False, x_dst_is_sharded=False):
        x_src, x_dst, shapes_src, shapes_dst = super().pre_process(
            x, shard_shapes, model_comm_group, x_src_is_sharded, x_dst_is_sharded
        )
        if not x_src_is_sharded:
            x_src = shard_tensor(x_src, 0, shapes_src, model_comm_group)
        if not x_dst_is_sharded:
            x_dst = shard_tensor(x_dst, 0, shapes_dst, model_comm_group)
        x_src = self.emb_nodes_src(x_src)
        x_dst = self.emb_nodes_dst(x_dst)
        shapes_src = change_channels_in_shape(shapes_src, self.hidden_dim)
        shapes_dst = change_channels_in_shape(shapes_dst, self.hidden_dim)
        return x_src, x_dst, shapes_src, shapes_dst


class GraphEdgeMixin:
    def _register_edges(
        self, sub_graph: HeteroData, edge_attributes: list[str], src_size: int, dst_size: int, trainable_size: int
    ) -> None:
        """Register edge dim, attr, index_base, and increment.

        Parameters
        ----------
        sub_graph : HeteroData
            Sub graph of the full structure
        edge_attributes : list[str]
            Edge attributes to use.
        src_size : int
            Source size
        dst_size : int
            Target size
        trainable_size : int
            Trainable tensor size
        """
        assert sub_graph, f"{self.__class__.__name__} needs a valid sub_graph to register edges."
        assert edge_attributes is not None, "Edge attributes must be provided"

        edge_attr_tensor = torch.cat([sub_graph[attr] for attr in edge_attributes], axis=1)

        self.edge_dim = edge_attr_tensor.shape[1] + trainable_size
        self.register_buffer("edge_attr", edge_attr_tensor, persistent=False)
        self.register_buffer("edge_index_base", sub_graph.edge_index, persistent=False)
        self.register_buffer(
            "edge_inc", torch.from_numpy(np.asarray([[src_size], [dst_size]], dtype=np.int64)), persistent=True
        )

    def _expand_edges(self, edge_index: Adj, edge_inc: Tensor, batch_size: int) -> Adj:
        """Expand edge index while incrementing to the edge index.

        Parameters
        ----------
        edge_index : Adj
            Edge index to start
        edge_inc : Tensor
            Edge increment to use
        batch_size : int
            Number of times to expand the edge index

        Returns
        -------
        Tensor
            Edge Index
        """
        edge_index = torch.cat(
            [edge_index + i * edge_inc for i in range(batch_size)],
            dim=1,
        )
        return edge_index


class GraphTransformerBaseMapper(GraphEdgeMixin, BaseMapper):
    """Graph Transformer Base Mapper from hidden -> data or data -> hidden."""

    def __init__(
        self,
        *,
        in_channels_src: int,
        in_channels_dst: int,
        hidden_dim: int,
        out_channels_dst: Optional[int] = None,
        trainable_size: int,
        num_chunks: int,
        num_heads: int,
        mlp_hidden_ratio: int,
        sub_graph: HeteroData,
        sub_graph_edge_attributes: list[str],
        src_grid_size: int,
        dst_grid_size: int,
        qk_norm: bool = False,
        cpu_offload: bool = False,
        layer_kernels: DotDict = None,
        shard_strategy: str = "heads",
    ) -> None:
        """Initialize GraphTransformerBaseMapper.

        Parameters
        ----------
        in_channels_src : int
            Input channels of the source node
        in_channels_dst : int
            Input channels of the destination node
        hidden_dim : int
            Hidden dimension
        out_channels_dst : int, optional
            Output channels of the destination node, by default None
        trainable_size : int
            Trainable tensor of edge
        num_chunks : int
            Number of chunks to split into
        num_heads: int
            Number of heads in transformer
        mlp_hidden_ratio: int
            ratio of mlp hidden dimension to embedding dimension
        sub_graph : HeteroData
            Sub graph of the full structure
        sub_graph_edge_attributes : list[str]
            Edge attributes to use
        src_grid_size : int
            Source grid size
        dst_grid_size : int
            Destination grid size
        qk_norm : bool, optional
            Whether to use query and key normalization, default False
        cpu_offload : bool, optional
            Whether to offload processing to CPU, by default False
        layer_kernels : DotDict, optional
            A dict of layer implementations e.g. layer_kernels.Linear = "torch.nn.Linear"
            Defined in config/models/<model>.yaml
        shard_strategy : str, optional
            Strategy to shard tensors, by default "heads"
        """
        super().__init__(
            in_channels_src=in_channels_src,
            in_channels_dst=in_channels_dst,
            hidden_dim=hidden_dim,
            out_channels_dst=out_channels_dst,
            num_chunks=num_chunks,
            cpu_offload=cpu_offload,
            layer_kernels=layer_kernels,
        )

        Linear = self.layer_factory.Linear

        self._register_edges(sub_graph, sub_graph_edge_attributes, src_grid_size, dst_grid_size, trainable_size)

        self.trainable = TrainableTensor(trainable_size=trainable_size, tensor_size=self.edge_attr.shape[0])

        self.proc = GraphTransformerMapperBlock(
            in_channels=hidden_dim,
            hidden_dim=mlp_hidden_ratio * hidden_dim,
            out_channels=hidden_dim,
            num_heads=num_heads,
            edge_dim=self.edge_dim,
            num_chunks=num_chunks,
<<<<<<< HEAD
            layer_kernels=layer_kernels,
            shard_strategy=shard_strategy,
=======
            qk_norm=qk_norm,
            layer_kernels=self.layer_factory,
>>>>>>> 8c4c9931
        )

        self.offload_layers(cpu_offload)

        self.emb_nodes_dst = Linear(self.in_channels_dst, self.hidden_dim)

        self.shard_strategy = shard_strategy

        print(f"GraphTransformerBaseMapper: shard_strategy={shard_strategy}")

    def prepare_edges(self, size, batch_size, model_comm_group=None):
        edge_attr = self.trainable(self.edge_attr, batch_size)
        edge_index = self._expand_edges(self.edge_index_base, self.edge_inc, batch_size)

        edge_attr, edge_index, _, _ = get_edges_sharding(
            size, edge_attr, edge_index, model_comm_group, relabel_nodes=True
        )

        return edge_attr, edge_index

    def pre_process_edge_sharding_wrapper(
        self,
        x: PairTensor,
        shard_shapes: tuple[tuple[int], tuple[int]],
        batch_size: int,
        model_comm_group: Optional[ProcessGroup] = None,
        x_src_is_sharded: bool = False,
        x_dst_is_sharded: bool = False,
    ):
        x_src, x_dst = x

        if x_src_is_sharded:
            x_src = sync_tensor(x_src, 0, change_channels_in_shape(shard_shapes[0], x_src.shape[-1]), model_comm_group)

        size_full_graph = (sum(shape[0] for shape in shard_shapes[0]), sum(shape[0] for shape in shard_shapes[1]))
        edge_attr, edge_index = self.prepare_edges(size_full_graph, batch_size, model_comm_group)

        # at this point, x_src is synced i.e. full, x_dst is sharded, edges are sharded (incoming edges to x_dst)
        size_src_full_dst_shard = (x_src.shape[0], x_dst.shape[0])
        x_src, edge_index = drop_unconnected_src_nodes(x_src, edge_index, size_src_full_dst_shard)

        x_src, x_dst, shapes_src, shapes_dst = self.pre_process(
            (x_src, x_dst), shard_shapes, model_comm_group, True, x_dst_is_sharded
        )  # x_sharded=True to not shard x_src again

        return x_src, x_dst, edge_attr, edge_index, shapes_src, shapes_dst

    def forward(
        self,
        x: PairTensor,
        batch_size: int,
        shard_shapes: tuple[tuple[int], tuple[int]],
        model_comm_group: Optional[ProcessGroup] = None,
        x_src_is_sharded: bool = False,
        x_dst_is_sharded: bool = False,
        keep_x_dst_sharded: bool = False,
    ) -> PairTensor:
        # TODO: put everything into a common fwd with different setup functions (across sharding strategies)
        if self.shard_strategy == "edges":
            return self.forward_edge_sharding(
                x, batch_size, shard_shapes, model_comm_group, x_src_is_sharded, x_dst_is_sharded, keep_x_dst_sharded
            )

        size = (sum(x[0] for x in shard_shapes[0]), sum(x[0] for x in shard_shapes[1]))
        edge_attr = self.trainable(self.edge_attr, batch_size)
        edge_index = self._expand_edges(self.edge_index_base, self.edge_inc, batch_size)
        shapes_edge_attr = get_shard_shapes(edge_attr, 0, model_comm_group)
        edge_attr = shard_tensor(edge_attr, 0, shapes_edge_attr, model_comm_group)

        x_src, x_dst, shapes_src, shapes_dst = self.pre_process(
            x, shard_shapes, model_comm_group, x_src_is_sharded, x_dst_is_sharded
        )
<<<<<<< HEAD

        (x_src, x_dst), edge_attr = self.proc(
            x=(x_src, x_dst),
            edge_attr=edge_attr,
            edge_index=edge_index,
            shapes=(shapes_src, shapes_dst, shapes_edge_attr),
            batch_size=batch_size,
            size=size,
            model_comm_group=model_comm_group,
        )

        x_dst = self.post_process(x_dst, shapes_dst, model_comm_group, keep_x_dst_sharded=keep_x_dst_sharded)

        return x_dst

    def forward_edge_sharding(
        self,
        x: PairTensor,
        batch_size: int,
        shard_shapes: tuple[tuple[int], tuple[int]],
        model_comm_group: Optional[ProcessGroup] = None,
        x_src_is_sharded: bool = False,
        x_dst_is_sharded: bool = False,
        keep_x_dst_sharded: bool = False,
    ) -> PairTensor:
        x_src, x_dst, edge_attr, edge_index, shapes_src, shapes_dst = self.pre_process_edge_sharding_wrapper(
            x, shard_shapes, batch_size, model_comm_group, x_src_is_sharded, x_dst_is_sharded
        )

        size = (x_src.shape[0], x_dst.shape[0])  # node sizes of local graph shard
=======
>>>>>>> 8c4c9931

        (x_src, x_dst), edge_attr = self.proc(
            x=(x_src, x_dst),
            edge_attr=edge_attr,
            edge_index=edge_index,
<<<<<<< HEAD
            shapes=(shapes_src, shapes_dst),
=======
            shapes=(shapes_src, shapes_dst, shapes_edge_attr),
>>>>>>> 8c4c9931
            batch_size=batch_size,
            size=size,
            model_comm_group=model_comm_group,
        )

        x_dst = self.post_process(x_dst, shapes_dst, model_comm_group, keep_x_dst_sharded=keep_x_dst_sharded)

        return x_dst


class GraphTransformerForwardMapper(ForwardMapperPreProcessMixin, GraphTransformerBaseMapper):
    """Graph Transformer Mapper from data -> hidden."""

    def __init__(
        self,
        *,
        in_channels_src: int,
        in_channels_dst: int,
        hidden_dim: int,
        out_channels_dst: Optional[int] = None,
        trainable_size: int,
        num_chunks: int,
        num_heads: int,
        mlp_hidden_ratio: int,
        sub_graph: HeteroData,
        sub_graph_edge_attributes: list[str],
        src_grid_size: int,
        dst_grid_size: int,
        qk_norm: bool = False,
        cpu_offload: bool = False,
        layer_kernels: DotDict = None,
        shard_strategy: str = "heads",
    ) -> None:
        """Initialize GraphTransformerForwardMapper.

        Parameters
        ----------
        in_channels_src : int
            Input channels of the source node
        in_channels_dst : int
            Input channels of the destination node
        hidden_dim : int
            Hidden dimension
        out_channels_dst : int
            Output channels of the destination node, by default None
        trainable_size : int
            Trainable tensor of edge
        num_chunks : int
            Number of chunks to split into
        num_heads: int
            Number of heads in transformer
        mlp_hidden_ratio: int
            ratio of mlp hidden dimension to embedding dimension, default 4
        sub_graph : HeteroData
            Sub graph of the full structure
        sub_graph_edge_attributes : list[str]
            Edge attributes to use
        src_grid_size : int
            Source grid size
        dst_grid_size : int
            Destination grid size
        qk_norm : bool, optional
            Whether to use query and key normalization, default False
        cpu_offload : bool
            Whether to offload processing to CPU, by default False
<<<<<<< HEAD
        out_channels_dst : Optional[int], optional
            Output channels of the destination node, by default None
        shard_strategy : str, optional
            Strategy to shard tensors, by default "heads"
=======
        layer_kernels : DotDict
            A dict of layer implementations e.g. layer_kernels.Linear = "torch.nn.Linear"
>>>>>>> 8c4c9931
        """
        super().__init__(
            in_channels_src=in_channels_src,
            in_channels_dst=in_channels_dst,
            hidden_dim=hidden_dim,
            out_channels_dst=out_channels_dst,
            trainable_size=trainable_size,
            num_chunks=num_chunks,
            cpu_offload=cpu_offload,
            qk_norm=qk_norm,
            num_heads=num_heads,
            mlp_hidden_ratio=mlp_hidden_ratio,
            sub_graph=sub_graph,
            sub_graph_edge_attributes=sub_graph_edge_attributes,
            src_grid_size=src_grid_size,
            dst_grid_size=dst_grid_size,
            layer_kernels=layer_kernels,
            shard_strategy=shard_strategy,
        )

        self.emb_nodes_src = self.layer_factory.Linear(self.in_channels_src, self.hidden_dim)

    def forward(
        self,
        x: PairTensor,
        batch_size: int,
        shard_shapes: tuple[tuple[int], tuple[int]],
        model_comm_group: Optional[ProcessGroup] = None,
        x_src_is_sharded: bool = False,
        x_dst_is_sharded: bool = False,
        keep_x_dst_sharded: bool = True,
    ) -> PairTensor:
        x_dst = super().forward(
            x, batch_size, shard_shapes, model_comm_group, x_src_is_sharded, x_dst_is_sharded, keep_x_dst_sharded
        )
        return x[0], x_dst


class GraphTransformerBackwardMapper(BackwardMapperPostProcessMixin, GraphTransformerBaseMapper):
    """Graph Transformer Mapper from hidden -> data."""

    def __init__(
        self,
        *,
        in_channels_src: int,
        in_channels_dst: int,
        hidden_dim: int,
        out_channels_dst: Optional[int] = None,
        trainable_size: int,
        num_chunks: int,
        num_heads: int,
        mlp_hidden_ratio: int,
        sub_graph: HeteroData,
        sub_graph_edge_attributes: list[str],
        src_grid_size: int,
        dst_grid_size: int,
        qk_norm: bool = False,
        initialise_data_extractor_zero: bool = False,
        cpu_offload: bool = False,
        layer_kernels: DotDict = None,
        shard_strategy: str = "heads",
    ) -> None:
        """Initialize GraphTransformerBackwardMapper.

        Parameters
        ----------
        in_channels_src : int
            Input channels of the source node
        in_channels_dst : int
            Input channels of the destination node
        hidden_dim : int
            Hidden dimension
        out_channels_dst : int
            Output channels of the destination node
        trainable_size : int
            Trainable tensor of edge
        num_chunks : int
            Number of chunks to split into
        num_heads: int
            Number of heads in transformer
        mlp_hidden_ratio: int
            Ratio of mlp hidden dimension to embedding dimension
        sub_graph : HeteroData
            Sub graph of the full structure
        sub_graph_edge_attributes : list[str]
            Edge attributes to use
        src_grid_size : int
            Source grid size
        dst_grid_size : int
            Destination grid size
        initialise_data_extractor_zero : bool, default False:
            Whether to initialise the data extractor to zero
        qk_norm : bool, optional
            Whether to use query and key normalization, default False
        cpu_offload : bool, optional
            Whether to offload processing to CPU, by default False
        layer_kernels : DotDict, optional
            A dict of layer implementations e.g. layer_kernels.Linear = "torch.nn.Linear"
            Defined in config/models/<model>.yaml
        shard_strategy : str, optional
            Strategy to shard tensors, by default "heads"
        """
        super().__init__(
            in_channels_src=in_channels_src,
            in_channels_dst=in_channels_dst,
            hidden_dim=hidden_dim,
            out_channels_dst=out_channels_dst,
            trainable_size=trainable_size,
            num_chunks=num_chunks,
            cpu_offload=cpu_offload,
            qk_norm=qk_norm,
            num_heads=num_heads,
            mlp_hidden_ratio=mlp_hidden_ratio,
            sub_graph=sub_graph,
            sub_graph_edge_attributes=sub_graph_edge_attributes,
            src_grid_size=src_grid_size,
            dst_grid_size=dst_grid_size,
            layer_kernels=layer_kernels,
            shard_strategy=shard_strategy,
        )

        self.node_data_extractor = nn.Sequential(
            nn.LayerNorm(self.hidden_dim), nn.Linear(self.hidden_dim, self.out_channels_dst)
        )
<<<<<<< HEAD
=======
        if initialise_data_extractor_zero:
            for module in self.node_data_extractor.modules():
                if isinstance(module, nn.Linear):
                    nn.init.constant_(module.weight, 0.0)
                    if module.bias is not None:
                        nn.init.constant_(module.bias, 0.0)
>>>>>>> 8c4c9931

    def pre_process(self, x, shard_shapes, model_comm_group=None, x_src_is_sharded=False, x_dst_is_sharded=False):
        x_src, x_dst, shapes_src, shapes_dst = super().pre_process(
            x, shard_shapes, model_comm_group, x_src_is_sharded, x_dst_is_sharded
        )
        shapes_src = change_channels_in_shape(shapes_src, self.hidden_dim)
        if not x_dst_is_sharded:
            x_dst = shard_tensor(x_dst, 0, shapes_dst, model_comm_group)
        x_dst = self.emb_nodes_dst(x_dst)
        shapes_dst = change_channels_in_shape(shapes_dst, self.hidden_dim)
        return x_src, x_dst, shapes_src, shapes_dst


class GNNBaseMapper(GraphEdgeMixin, BaseMapper):
    """Base for Graph Neural Network Mapper from hidden -> data or data -> hidden."""

    def __init__(
        self,
        *,
        in_channels_src: int,
        in_channels_dst: int,
        hidden_dim: int,
        out_channels_dst: Optional[int] = None,
        trainable_size: int,
        num_chunks: int,
        mlp_extra_layers: int,
        sub_graph: HeteroData,
        sub_graph_edge_attributes: list[str],
        src_grid_size: int,
        dst_grid_size: int,
        cpu_offload: bool = False,
        layer_kernels: DotDict,
    ) -> None:
        """Initialize GNNBaseMapper.

        Parameters
        ----------
        in_channels_src : int
            Input channels of the source node
        in_channels_dst : int
            Input channels of the destination node
        hidden_dim : int
            Hidden dimension
        out_channels_dst : int
            Output channels of the destination node
        trainable_size : int
            Trainable tensor of edge
        num_chunks : int
            Number of chunks to split into
        num_heads: int
            Number of heads in transformer
        mlp_hidden_ratio: int
            ratio of mlp hidden dimension to embedding dimension
        sub_graph : HeteroData
            Sub graph of the full structure
        sub_graph_edge_attributes : list[str]
            Edge attributes to use
        src_grid_size : int
            Source grid size
        dst_grid_size : int
            Destination grid size
        cpu_offload : bool, optional
            Whether to offload processing to CPU, by default False
        layer_kernels : DotDict, optional
            A dict of layer implementations e.g. layer_kernels.Linear = "torch.nn.Linear"
            Defined in config/models/<model>.yaml
        """
        super().__init__(
            in_channels_src=in_channels_src,
            in_channels_dst=in_channels_dst,
            hidden_dim=hidden_dim,
            out_channels_dst=out_channels_dst,
            num_chunks=num_chunks,
            cpu_offload=cpu_offload,
            layer_kernels=layer_kernels,
        )

        self._register_edges(sub_graph, sub_graph_edge_attributes, src_grid_size, dst_grid_size, trainable_size)

        self.emb_edges = MLP(
            in_features=self.edge_dim,
            hidden_dim=hidden_dim,
            out_features=hidden_dim,
            layer_kernels=self.layer_factory,
            n_extra_layers=mlp_extra_layers,
        )

        self.trainable = TrainableTensor(trainable_size=trainable_size, tensor_size=self.edge_attr.shape[0])

    def prepare_edges(self, size, batch_size, model_comm_group=None):
        edge_attr = self.trainable(self.edge_attr, batch_size)
        edge_index = self._expand_edges(self.edge_index_base, self.edge_inc, batch_size)
        edge_attr, edge_index, shapes_edge_attr, shapes_edge_idx = sort_edges_1hop_sharding(
            size, edge_attr, edge_index, model_comm_group
        )

        edge_index = shard_tensor(edge_index, 1, shapes_edge_idx, model_comm_group)
        edge_attr = shard_tensor(edge_attr, 0, shapes_edge_attr, model_comm_group)
        edge_attr = self.emb_edges(edge_attr)
        return edge_attr, edge_index

    def forward(
        self,
        x: PairTensor,
        batch_size: int,
        shard_shapes: tuple[tuple[int], tuple[int]],
        model_comm_group: Optional[ProcessGroup] = None,
        x_src_is_sharded: bool = False,
        x_dst_is_sharded: bool = False,
        keep_x_dst_sharded: bool = False,
    ) -> PairTensor:

        size = (sum(x[0] for x in shard_shapes[0]), sum(x[0] for x in shard_shapes[1]))

        edge_attr, edge_index = self.prepare_edges(size, batch_size, model_comm_group)

        x_src, x_dst, shapes_src, shapes_dst = self.pre_process(
            x, shard_shapes, model_comm_group, x_src_is_sharded, x_dst_is_sharded
        )

        (x_src, x_dst), edge_attr = self.proc(
            (x_src, x_dst),
            edge_attr,
            edge_index,
            (shapes_src, shapes_dst),
            model_comm_group,
            size=size,
        )

        x_dst = self.post_process(x_dst, shapes_dst, model_comm_group, keep_x_dst_sharded)

        return x_src, x_dst


class GNNForwardMapper(ForwardMapperPreProcessMixin, GNNBaseMapper):
    """Graph Neural Network Mapper data -> hidden."""

    def __init__(
        self,
        *,
        in_channels_src: int,
        in_channels_dst: int,
        hidden_dim: int,
        out_channels_dst: Optional[int] = None,
        trainable_size: int,
        num_chunks: int,
        mlp_extra_layers: int,
        sub_graph: HeteroData,
        sub_graph_edge_attributes: list[str],
        src_grid_size: int,
        dst_grid_size: int,
        cpu_offload: bool = False,
        layer_kernels: DotDict,
    ) -> None:
        """Initialize GNNForwardMapper.

        Parameters
        ----------
        in_channels_src : int
            Input channels of the source node
        in_channels_dst : int
            Input channels of the destination node
        hidden_dim : int
            Hidden dimension
        out_channels_dst : int
            Output channels of the destination node, by default None
        trainable_size : int
            Trainable tensor of edge
        num_chunks: int
            Number of chunks to split into
        mlp_extra_layers : int, optional
            Number of extra layers in MLP, by default 0
        sub_graph : HeteroData
            Sub graph of the full structure
        sub_graph_edge_attributes : list[str]
            Edge attributes to use
        src_grid_size : int
            Source grid size
        dst_grid_size : int
            Destination grid size
        cpu_offload : bool, optional
            Whether to offload processing to CPU, by default False
        layer_kernels : DotDict
            A dict of layer implementations e.g. layer_kernels.Linear = "torch.nn.Linear"
            Defined in config/models/<model>.yaml
        """
        super().__init__(
            in_channels_src=in_channels_src,
            in_channels_dst=in_channels_dst,
            hidden_dim=hidden_dim,
            out_channels_dst=out_channels_dst,
            trainable_size=trainable_size,
            num_chunks=num_chunks,
            cpu_offload=cpu_offload,
            mlp_extra_layers=mlp_extra_layers,
            sub_graph=sub_graph,
            sub_graph_edge_attributes=sub_graph_edge_attributes,
            src_grid_size=src_grid_size,
            dst_grid_size=dst_grid_size,
            layer_kernels=layer_kernels,
        )

        self.proc = GraphConvMapperBlock(
            in_channels=hidden_dim,
            out_channels=hidden_dim,
            layer_kernels=self.layer_factory,
            mlp_extra_layers=mlp_extra_layers,
            update_src_nodes=True,
            num_chunks=num_chunks,
        )

        self.offload_layers(cpu_offload)

        self.emb_nodes_src = MLP(
            in_features=in_channels_src,
            hidden_dim=hidden_dim,
            out_features=hidden_dim,
            layer_kernels=self.layer_factory,
            n_extra_layers=mlp_extra_layers,
        )

        self.emb_nodes_dst = MLP(
            in_features=in_channels_dst,
            hidden_dim=hidden_dim,
            out_features=hidden_dim,
            layer_kernels=self.layer_factory,
            n_extra_layers=mlp_extra_layers,
        )


class GNNBackwardMapper(BackwardMapperPostProcessMixin, GNNBaseMapper):
    """Graph Neural Network Mapper from hidden -> data."""

    def __init__(
        self,
        *,
        in_channels_src: int,
        in_channels_dst: int,
        hidden_dim: int,
        out_channels_dst: Optional[int] = None,
        trainable_size: int,
        num_chunks: int,
        mlp_extra_layers: int,
        sub_graph: HeteroData,
        sub_graph_edge_attributes: list[str],
        src_grid_size: int,
        dst_grid_size: int,
        cpu_offload: bool = False,
        layer_kernels: DotDict,
    ) -> None:
        """Initialize GNNBackwardMapper.

        Parameters
        ----------
        in_channels_src : int
            Input channels of the source node
        in_channels_dst : int
            Input channels of the destination node
        hidden_dim : int
            Hidden dimension
        out_channels_dst : int
            Output channels of the destination node
        trainable_size : int
            Trainable tensor of edge
        num_chunks: int
            Number of chunks to split into
        mlp_extra_layers : int
            Number of extra layers in MLP
        sub_graph : HeteroData
            Sub graph of the full structure
        sub_graph_edge_attributes : list[str]
            Edge attributes to use
        src_grid_size : int
            Source grid size
        dst_grid_size : int
            Destination grid size
        cpu_offload : bool
            Whether to offload processing to CPU, by default False
        layer_kernels : DotDict
            A dict of layer implementations e.g. layer_kernels.Linear = "torch.nn.Linear"
            Defined in config/models/<model>.yaml
        """
        super().__init__(
            in_channels_src=in_channels_src,
            in_channels_dst=in_channels_dst,
            hidden_dim=hidden_dim,
            trainable_size=trainable_size,
            out_channels_dst=out_channels_dst,
            num_chunks=num_chunks,
            cpu_offload=cpu_offload,
            mlp_extra_layers=mlp_extra_layers,
            sub_graph=sub_graph,
            sub_graph_edge_attributes=sub_graph_edge_attributes,
            src_grid_size=src_grid_size,
            dst_grid_size=dst_grid_size,
            layer_kernels=layer_kernels,
        )

        self.proc = GraphConvMapperBlock(
            in_channels=hidden_dim,
            out_channels=hidden_dim,
            layer_kernels=self.layer_factory,
            mlp_extra_layers=mlp_extra_layers,
            update_src_nodes=False,
            num_chunks=num_chunks,
        )

        self.offload_layers(cpu_offload)

        self.node_data_extractor = MLP(
            in_features=self.hidden_dim,
            hidden_dim=self.hidden_dim,
            out_features=self.out_channels_dst,
            layer_kernels=self.layer_factory,
            n_extra_layers=mlp_extra_layers,
            layer_norm=False,
            final_activation=False,
        )

    def pre_process(self, x, shard_shapes, model_comm_group=None, x_src_is_sharded=False, x_dst_is_sharded=False):
        x_src, x_dst, shapes_src, shapes_dst = super().pre_process(
            x, shard_shapes, model_comm_group, x_src_is_sharded, x_dst_is_sharded
        )
        shapes_src = change_channels_in_shape(shapes_src, self.hidden_dim)
        shapes_dst = change_channels_in_shape(shapes_dst, self.hidden_dim)
        return x_src, x_dst, shapes_src, shapes_dst

    def forward(
        self,
        x: PairTensor,
        batch_size: int,
        shard_shapes: tuple[tuple[int], tuple[int]],
        model_comm_group: Optional[ProcessGroup] = None,
        x_src_is_sharded: bool = False,
        x_dst_is_sharded: bool = False,
        keep_x_dst_sharded: bool = False,
    ) -> Tensor:

        _, x_dst = super().forward(
            x, batch_size, shard_shapes, model_comm_group, x_src_is_sharded, x_dst_is_sharded, keep_x_dst_sharded
        )
<<<<<<< HEAD
        return x_dst
=======
        return x_dst


class TransformerBaseMapper(BaseMapper):
    """Transformer Base Mapper from hidden -> data or data -> hidden."""

    def __init__(
        self,
        *,
        in_channels_src: int,
        in_channels_dst: int,
        hidden_dim: int,
        out_channels_dst: Optional[int] = None,
        num_chunks: int,
        num_heads: int,
        mlp_hidden_ratio: int,
        window_size: Optional[int] = None,
        dropout_p: float = 0.0,
        qk_norm: bool = False,
        attention_implementation: str = "flash_attention",
        softcap: Optional[float] = None,
        use_alibi_slopes: bool = False,
        use_rotary_embeddings: bool = False,
        cpu_offload: bool = False,
        layer_kernels: DotDict,
    ) -> None:
        """Initialize TransformerBaseMapper.

        Parameters
        ----------
        in_channels_src : int
            Input channels of the source node
        in_channels_dst : int
            Input channels of the destination node
        hidden_dim : int
            Hidden dimension
        out_channels_dst : int, optional
            Output channels of the destination node, by default None
        mlp_hidden_ratio: int
            Ratio of mlp hidden dimension to embedding dimension
        qk_norm: bool, optional
            Normalize query and key, by default False
        dropout_p: float, optional
            Dropout probability used for multi-head self attention, default 0.1
        attention_implementation: str
            A predefined string which selects which underlying attention
            implementation, by default "flash_attention"
        softcap : float, optional
            Anything > 0 activates softcapping flash attention, by default 0
        use_alibi_slopes : bool
            Use aLiBI option, only used for flash attention, by default False
        window_size: int, optional
            1/2 size of shifted window for attention computation, by default None
        cpu_offload : bool
            Whether to offload processing to CPU, by default False
        layer_kernels : DotDict
            A dict of layer implementations e.g. layer_kernels.Linear = "torch.nn.Linear"
            Defined in config/models/<model>.yaml
        """
        super().__init__(
            in_channels_src=in_channels_src,
            in_channels_dst=in_channels_dst,
            hidden_dim=hidden_dim,
            out_channels_dst=out_channels_dst,
            num_chunks=num_chunks,
            layer_kernels=layer_kernels,
            cpu_offload=cpu_offload,
        )

        self.proc = TransformerMapperBlock(
            num_channels=hidden_dim,
            hidden_dim=mlp_hidden_ratio * hidden_dim,
            num_heads=num_heads,
            window_size=window_size,
            layer_kernels=self.layer_factory,
            dropout_p=dropout_p,
            qk_norm=qk_norm,
            attention_implementation=attention_implementation,
            softcap=softcap,
            use_alibi_slopes=use_alibi_slopes,
            use_rotary_embeddings=use_rotary_embeddings,
        )

        self.offload_layers(cpu_offload)

        self.emb_nodes_dst = nn.Linear(self.in_channels_dst, self.hidden_dim)

    def forward(
        self,
        x: PairTensor,
        batch_size: int,
        shard_shapes: tuple[tuple[int], tuple[int]],
        model_comm_group: Optional[ProcessGroup] = None,
        x_src_is_sharded: bool = False,
        x_dst_is_sharded: bool = False,
        keep_x_dst_sharded: bool = False,
    ) -> PairTensor:

        x_src, x_dst, shapes_src, shapes_dst = self.pre_process(
            x, shard_shapes, model_comm_group, x_src_is_sharded, x_dst_is_sharded
        )

        (x_src, x_dst), _ = self.proc(
            (x_src, x_dst),
            (shapes_src, shapes_dst),
            batch_size,
            model_comm_group,
        )

        x_dst = self.post_process(x_dst, shapes_dst, model_comm_group, keep_x_dst_sharded=keep_x_dst_sharded)

        return x_dst


class TransformerForwardMapper(ForwardMapperPreProcessMixin, TransformerBaseMapper):
    """Transformer Mapper from data -> hidden."""

    def __init__(
        self,
        *,
        in_channels_src: int,
        in_channels_dst: int,
        hidden_dim: int,
        out_channels_dst: Optional[int] = None,
        num_chunks: int,
        num_heads: int,
        mlp_hidden_ratio: int,
        qk_norm: bool = False,
        dropout_p: float = 0.0,
        attention_implementation: str = "flash_attention",
        softcap: float = None,
        use_alibi_slopes: bool = False,
        cpu_offload: bool = False,
        window_size: Optional[int] = None,
        use_rotary_embeddings: bool = False,
        layer_kernels: DotDict,
        **kwargs,  # accept not needed extra arguments like subgraph etc.
    ) -> None:
        """Initialize TransformerForwardMapper.

        Parameters
        ----------
        in_channels_src : int
            Input channels of the source node
        in_channels_dst : int
            Input channels of the destination node
        hidden_dim : int
            Hidden dimension
        out_channels_dst : int, optional
            Output channels of the destination node, by default None
        mlp_hidden_ratio: int
            Ratio of mlp hidden dimension to embedding dimension
        qk_norm: bool, optional
            Normalize query and key, by default False
        dropout_p: float, optional
            Dropout probability used for multi-head self attention, default 0.1
        attention_implementation: str
            A predefined string which selects which underlying attention
            implementation, by default "flash_attention"
        softcap : float, optional
            Anything > 0 activates softcapping flash attention, by default 0
        use_alibi_slopes : bool
            Use aLiBI option, only used for flash attention, by default False
        window_size: int, optional
            1/2 size of shifted window for attention computation, by default None
        cpu_offload : bool
            Whether to offload processing to CPU, by default False
        layer_kernels : DotDict
            A dict of layer implementations e.g. layer_kernels.Linear = "torch.nn.Linear"
            Defined in config/models/<model>.yaml
        """
        super().__init__(
            in_channels_src=in_channels_src,
            in_channels_dst=in_channels_dst,
            hidden_dim=hidden_dim,
            layer_kernels=layer_kernels,
            out_channels_dst=out_channels_dst,
            num_chunks=num_chunks,
            cpu_offload=cpu_offload,
            num_heads=num_heads,
            mlp_hidden_ratio=mlp_hidden_ratio,
            window_size=window_size,
            dropout_p=dropout_p,
            qk_norm=qk_norm,
            attention_implementation=attention_implementation,
            softcap=softcap,
            use_alibi_slopes=use_alibi_slopes,
            use_rotary_embeddings=use_rotary_embeddings,
        )

        self.emb_nodes_src = nn.Linear(self.in_channels_src, self.hidden_dim)

    def forward(
        self,
        x: PairTensor,
        batch_size: int,
        shard_shapes: tuple[tuple[int], tuple[int], tuple[int], tuple[int]],
        model_comm_group: Optional[ProcessGroup] = None,
        x_src_is_sharded: bool = False,
        x_dst_is_sharded: bool = False,
        keep_x_dst_sharded: bool = False,
    ) -> PairTensor:
        x_dst = super().forward(
            x, batch_size, shard_shapes, model_comm_group, x_src_is_sharded, x_dst_is_sharded, keep_x_dst_sharded
        )
        return x[0], x_dst


class TransformerBackwardMapper(BackwardMapperPostProcessMixin, TransformerBaseMapper):
    """Graph Transformer Mapper from hidden -> data."""

    def __init__(
        self,
        *,
        in_channels_src: int,
        in_channels_dst: int,
        hidden_dim: int,
        out_channels_dst: Optional[int] = None,
        num_chunks: int,
        num_heads: int,
        mlp_hidden_ratio: int,
        qk_norm: bool = False,
        dropout_p: float = 0.0,
        attention_implementation: str = "flash_attention",
        softcap: float = None,
        use_alibi_slopes: bool = False,
        cpu_offload: bool = False,
        window_size: Optional[int] = None,
        use_rotary_embeddings: bool = False,
        layer_kernels: DotDict,
        **kwargs,  # accept not needed extra arguments like subgraph etc.
    ) -> None:
        """Initialize TransformerBackwardMapper.

        Parameters
        ----------
        in_channels_src : int
            Input channels of the source node
        in_channels_dst : int
            Input channels of the destination node
        hidden_dim : int
            Hidden dimension
        out_channels_dst : int, optional
            Output channels of the destination node, by default None
        mlp_hidden_ratio: int
            Ratio of mlp hidden dimension to embedding dimension
        qk_norm: bool, optional
            Normalize query and key, by default False
        dropout_p: float, optional
            Dropout probability used for multi-head self attention, default 0.1
        attention_implementation: str
            A predefined string which selects which underlying attention
            implementation, by default "flash_attention"
        softcap : float, optional
            Anything > 0 activates softcapping flash attention, by default 0
        use_alibi_slopes : bool
            Use aLiBI option, only used for flash attention, by default False
        window_size: int, optional
            1/2 size of shifted window for attention computation, by default None
        cpu_offload : bool
            Whether to offload processing to CPU, by default False
        layer_kernels : DotDict
            A dict of layer implementations e.g. layer_kernels.Linear = "torch.nn.Linear"
            Defined in config/models/<model>.yaml
        """
        super().__init__(
            in_channels_src=in_channels_src,
            in_channels_dst=in_channels_dst,
            hidden_dim=hidden_dim,
            layer_kernels=layer_kernels,
            out_channels_dst=out_channels_dst,
            num_chunks=num_chunks,
            cpu_offload=cpu_offload,
            num_heads=num_heads,
            mlp_hidden_ratio=mlp_hidden_ratio,
            window_size=window_size,
            dropout_p=dropout_p,
            qk_norm=qk_norm,
            attention_implementation=attention_implementation,
            softcap=softcap,
            use_alibi_slopes=use_alibi_slopes,
            use_rotary_embeddings=use_rotary_embeddings,
        )

        self.node_data_extractor = nn.Sequential(
            nn.LayerNorm(self.hidden_dim), nn.Linear(self.hidden_dim, self.out_channels_dst)
        )

    def pre_process(self, x, shard_shapes, model_comm_group=None, x_src_is_sharded=False, x_dst_is_sharded=False):
        x_src, x_dst, shapes_src, shapes_dst = super().pre_process(
            x, shard_shapes, model_comm_group, x_src_is_sharded, x_dst_is_sharded
        )
        shapes_src = change_channels_in_shape(shapes_src, self.hidden_dim)
        if not x_dst_is_sharded:
            x_dst = shard_tensor(x_dst, 0, shapes_dst, model_comm_group)
        x_dst = self.emb_nodes_dst(x_dst)
        shapes_dst = change_channels_in_shape(shapes_dst, self.hidden_dim)
        return x_src, x_dst, shapes_src, shapes_dst
>>>>>>> 8c4c9931
<|MERGE_RESOLUTION|>--- conflicted
+++ resolved
@@ -272,13 +272,9 @@
             num_heads=num_heads,
             edge_dim=self.edge_dim,
             num_chunks=num_chunks,
-<<<<<<< HEAD
-            layer_kernels=layer_kernels,
-            shard_strategy=shard_strategy,
-=======
             qk_norm=qk_norm,
             layer_kernels=self.layer_factory,
->>>>>>> 8c4c9931
+            shard_strategy=shard_strategy,
         )
 
         self.offload_layers(cpu_offload)
@@ -286,8 +282,6 @@
         self.emb_nodes_dst = Linear(self.in_channels_dst, self.hidden_dim)
 
         self.shard_strategy = shard_strategy
-
-        print(f"GraphTransformerBaseMapper: shard_strategy={shard_strategy}")
 
     def prepare_edges(self, size, batch_size, model_comm_group=None):
         edge_attr = self.trainable(self.edge_attr, batch_size)
@@ -351,7 +345,6 @@
         x_src, x_dst, shapes_src, shapes_dst = self.pre_process(
             x, shard_shapes, model_comm_group, x_src_is_sharded, x_dst_is_sharded
         )
-<<<<<<< HEAD
 
         (x_src, x_dst), edge_attr = self.proc(
             x=(x_src, x_dst),
@@ -382,18 +375,12 @@
         )
 
         size = (x_src.shape[0], x_dst.shape[0])  # node sizes of local graph shard
-=======
->>>>>>> 8c4c9931
 
         (x_src, x_dst), edge_attr = self.proc(
             x=(x_src, x_dst),
             edge_attr=edge_attr,
             edge_index=edge_index,
-<<<<<<< HEAD
             shapes=(shapes_src, shapes_dst),
-=======
-            shapes=(shapes_src, shapes_dst, shapes_edge_attr),
->>>>>>> 8c4c9931
             batch_size=batch_size,
             size=size,
             model_comm_group=model_comm_group,
@@ -459,15 +446,10 @@
             Whether to use query and key normalization, default False
         cpu_offload : bool
             Whether to offload processing to CPU, by default False
-<<<<<<< HEAD
-        out_channels_dst : Optional[int], optional
-            Output channels of the destination node, by default None
+        layer_kernels : DotDict
+            A dict of layer implementations e.g. layer_kernels.Linear = "torch.nn.Linear"
         shard_strategy : str, optional
             Strategy to shard tensors, by default "heads"
-=======
-        layer_kernels : DotDict
-            A dict of layer implementations e.g. layer_kernels.Linear = "torch.nn.Linear"
->>>>>>> 8c4c9931
         """
         super().__init__(
             in_channels_src=in_channels_src,
@@ -592,15 +574,12 @@
         self.node_data_extractor = nn.Sequential(
             nn.LayerNorm(self.hidden_dim), nn.Linear(self.hidden_dim, self.out_channels_dst)
         )
-<<<<<<< HEAD
-=======
         if initialise_data_extractor_zero:
             for module in self.node_data_extractor.modules():
                 if isinstance(module, nn.Linear):
                     nn.init.constant_(module.weight, 0.0)
                     if module.bias is not None:
                         nn.init.constant_(module.bias, 0.0)
->>>>>>> 8c4c9931
 
     def pre_process(self, x, shard_shapes, model_comm_group=None, x_src_is_sharded=False, x_dst_is_sharded=False):
         x_src, x_dst, shapes_src, shapes_dst = super().pre_process(
@@ -942,9 +921,6 @@
         _, x_dst = super().forward(
             x, batch_size, shard_shapes, model_comm_group, x_src_is_sharded, x_dst_is_sharded, keep_x_dst_sharded
         )
-<<<<<<< HEAD
-        return x_dst
-=======
         return x_dst
 
 
@@ -1242,5 +1218,4 @@
             x_dst = shard_tensor(x_dst, 0, shapes_dst, model_comm_group)
         x_dst = self.emb_nodes_dst(x_dst)
         shapes_dst = change_channels_in_shape(shapes_dst, self.hidden_dim)
-        return x_src, x_dst, shapes_src, shapes_dst
->>>>>>> 8c4c9931
+        return x_src, x_dst, shapes_src, shapes_dst