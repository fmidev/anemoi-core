# (C) Copyright 2024 Anemoi contributors.
#
# This software is licensed under the terms of the Apache Licence Version 2.0
# which can be obtained at http://www.apache.org/licenses/LICENSE-2.0.
#
# In applying this licence, ECMWF does not waive the privileges and immunities
# granted to it by virtue of its status as an intergovernmental organisation
# nor does it submit to any jurisdiction.


import logging
import os
from abc import ABC
from abc import abstractmethod
from typing import Optional
from typing import Union
from anemoi.models.layers.utils import nvtx_wrapper, get_tensor_shape_info

import einops
import torch
from torch import Tensor
from torch import nn
from torch.distributed.distributed_c10d import ProcessGroup
from torch_geometric.typing import Adj
from torch_geometric.typing import OptPairTensor
from torch_geometric.typing import Size

from anemoi.models.distributed.graph import shard_tensor
from anemoi.models.distributed.graph import sync_tensor
from anemoi.models.distributed.khop_edges import sort_edges_1hop_chunks
from anemoi.models.distributed.transformer import shard_heads
from anemoi.models.distributed.transformer import shard_sequence
from anemoi.models.layers.attention import MultiHeadSelfAttention
from anemoi.models.layers.conv import GraphConv
from anemoi.models.layers.conv import GraphTransformerConv
from anemoi.models.layers.mlp import MLP
from anemoi.utils.config import DotDict

LOGGER = logging.getLogger(__name__)

# Number of chunks used in inference (https://github.com/ecmwf/anemoi-models/pull/46)
NUM_CHUNKS_INFERENCE = int(os.environ.get("ANEMOI_INFERENCE_NUM_CHUNKS", "1"))
NUM_CHUNKS_INFERENCE_MAPPER = int(os.environ.get("ANEMOI_INFERENCE_NUM_CHUNKS_MAPPER", NUM_CHUNKS_INFERENCE))
NUM_CHUNKS_INFERENCE_PROCESSOR = int(os.environ.get("ANEMOI_INFERENCE_NUM_CHUNKS_PROCESSOR", NUM_CHUNKS_INFERENCE))

COMPILE_GT_CONV = os.environ.get("ANEMOI_COMPILE_GT_CONV", "0") == "1"

class BaseBlock(nn.Module, ABC):
    """Base class for network blocks."""

    def __init__(self, **kwargs):
        super().__init__(**kwargs)

    @abstractmethod
    def forward(
        self,
        x: OptPairTensor,
        edge_attr: torch.Tensor,
        edge_index: Adj,
        shapes: tuple,
        batch_size: int,
        size: Optional[Size] = None,
        model_comm_group: Optional[ProcessGroup] = None,
    ) -> tuple[torch.Tensor, torch.Tensor]: ...


class TransformerProcessorBlock(BaseBlock):
    """Transformer block with MultiHeadSelfAttention and MLPs."""

    def __init__(
        self,
        num_channels: int,
        hidden_dim: int,
        num_heads: int,
        activation: str,
        window_size: int,
        layer_kernels: DotDict,
        dropout_p: float = 0.0,
        attention_implementation: str = "flash_attention",
        softcap: float = None,
        use_alibi_slopes: bool = None,
    ):
        super().__init__()

        try:
            act_func = getattr(nn, activation)
        except AttributeError as ae:
            LOGGER.error("Activation function %s not supported", activation)
            raise RuntimeError from ae

        self.layer_norm_attention = layer_kernels["LayerNorm"](normalized_shape=num_channels)
        self.layer_norm_mlp = layer_kernels["LayerNorm"](normalized_shape=num_channels)

        self.attention = MultiHeadSelfAttention(
            num_heads=num_heads,
            embed_dim=num_channels,
            window_size=window_size,
            bias=False,
            is_causal=False,
            dropout_p=dropout_p,
            layer_kernels=layer_kernels,
            attention_implementation=attention_implementation,
            softcap=softcap,
            use_alibi_slopes=use_alibi_slopes,
        )

        self.mlp = nn.Sequential(
            layer_kernels["Linear"](num_channels, hidden_dim),
            act_func(),
            layer_kernels["Linear"](hidden_dim, num_channels),
        )

    def forward(
        self, x: Tensor, shapes: list, batch_size: int, model_comm_group: Optional[ProcessGroup] = None
    ) -> Tensor:
        # Need to be out of place for gradient propagation
        with nvtx_wrapper(f"block.py - TransformerProcessorBlock.attention, input tensor: (x)={get_tensor_shape_info(x)}"):
            x = x + self.attention(self.layer_norm_attention(x), shapes, batch_size, model_comm_group=model_comm_group)
        with nvtx_wrapper(f"block.py - TransformerProcessorBlock.mlp, input tensor: (x)={get_tensor_shape_info(x)}"):
            x = x + self.mlp(self.layer_norm_mlp(x))
        return x


class GraphConvBaseBlock(BaseBlock):
    """Message passing block with MLPs for node embeddings."""

    def __init__(
        self,
        in_channels: int,
        out_channels: int,
        layer_kernels: DotDict,
        mlp_extra_layers: int = 0,
        activation: str = "SiLU",
        update_src_nodes: bool = True,
        num_chunks: int = 1,
        **kwargs,
    ) -> None:
        """Initialize GNNBlock.

        Parameters
        ----------
        in_channels : int
            Number of input channels.
        out_channels : int
            Number of output channels.
        layer_kernels : DotDict
            A dict of layer implementations e.g. layer_kernels['Linear'] = "torch.nn.Linear"
            Defined in config/models/<model>.yaml
        mlp_extra_layers : int, optional
            Extra layers in MLP, by default 0
        activation : str, optional
            Activation function, by default "SiLU"
        update_src_nodes: bool, by default True
            Update src if src and dst nodes are given
        num_chunks : int, by default 1
            do message passing in X chunks
        """
        super().__init__(**kwargs)

        self.update_src_nodes = update_src_nodes
        self.num_chunks = num_chunks

        self.node_mlp = MLP(
            2 * in_channels,
            out_channels,
            out_channels,
            layer_kernels,
            n_extra_layers=mlp_extra_layers,
            activation=activation,
        )

        self.conv = GraphConv(
            in_channels=in_channels,
            out_channels=out_channels,
            layer_kernels=layer_kernels,
            mlp_extra_layers=mlp_extra_layers,
            activation=activation,
        )

    @abstractmethod
    def forward(
        self,
        x: OptPairTensor,
        edge_attr: Tensor,
        edge_index: Adj,
        shapes: tuple,
        model_comm_group: Optional[ProcessGroup] = None,
        size: Optional[Size] = None,
    ) -> tuple[Tensor, Tensor]: ...


class GraphConvProcessorBlock(GraphConvBaseBlock):

    def __ini__(
        self,
        in_channels: int,
        out_channels: int,
        layer_kernels: DotDict,
        mlp_extra_layers: int = 0,
        activation: str = "SiLU",
        update_src_nodes: bool = True,
        num_chunks: int = 1,
        **kwargs,
    ):
        super().__init__(
            self,
            in_channels=in_channels,
            out_channels=out_channels,
            layer_kernels=layer_kernels,
            mlp_extra_layers=mlp_extra_layers,
            activation=activation,
            update_src_nodes=update_src_nodes,
            num_chunks=num_chunks,
            **kwargs,
        )

    def forward(
        self,
        x: OptPairTensor,
        edge_attr: Tensor,
        edge_index: Adj,
        shapes: tuple,
        model_comm_group: Optional[ProcessGroup] = None,
        size: Optional[Size] = None,
    ) -> tuple[Tensor, Tensor]:
        with nvtx_wrapper(f"block.py - graph.sync_tensor, input tensor: (x)={get_tensor_shape_info(x)}"):
            x_in = sync_tensor(x, 0, shapes[1], model_comm_group)
        with nvtx_wrapper(f"block.py - GraphConvProcessorBlock.conv, input tensor: (x_in)={get_tensor_shape_info(x_in)}"):
            if self.num_chunks > 1:
                edge_index_list = torch.tensor_split(edge_index, self.num_chunks, dim=1)
                edge_attr_list = torch.tensor_split(edge_attr, self.num_chunks, dim=0)
                edges_out = []
                for i in range(self.num_chunks):
                    out1, edges_out1 = self.conv(x_in, edge_attr_list[i], edge_index_list[i], size=size)
                    edges_out.append(edges_out1)
                    if i == 0:
                        out = torch.zeros_like(out1)
                    out = out + out1
                edges_new = torch.cat(edges_out, dim=0)
            else:
                out, edges_new = self.conv(x_in, edge_attr, edge_index, size=size)
        with nvtx_wrapper(f"block.py - graph.shard_tensor, input tensor: (out)={get_tensor_shape_info(out)}"):
            out = shard_tensor(out, 0, shapes[1], model_comm_group, gather_in_backward=False)

        with nvtx_wrapper(f"block.py - GraphConvProcessorBlock.node_mlp, input tensors: (x, out)={get_tensor_shape_info((x, out))}"):
            nodes_new = self.node_mlp(torch.cat([x, out], dim=1)) + x

        return nodes_new, edges_new


class GraphConvMapperBlock(GraphConvBaseBlock):

    def __ini__(
        self,
        in_channels: int,
        out_channels: int,
        layer_kernels: DotDict,
        mlp_extra_layers: int = 0,
        activation: str = "SiLU",
        update_src_nodes: bool = True,
        num_chunks: int = 1,
        **kwargs,
    ):
        super().__init__(
            self,
            in_channels=in_channels,
            out_channels=out_channels,
            layer_kernels=layer_kernels,
            mlp_extra_layers=mlp_extra_layers,
            activation=activation,
            update_src_nodes=update_src_nodes,
            num_chunks=num_chunks,
            **kwargs,
        )

    def forward(
        self,
        x: OptPairTensor,
        edge_attr: Tensor,
        edge_index: Adj,
        shapes: tuple,
        model_comm_group: Optional[ProcessGroup] = None,
        size: Optional[Size] = None,
    ) -> tuple[Tensor, Tensor]:
        with nvtx_wrapper(f"block.py - graph.sync_tensor, input tensor: (x)={get_tensor_shape_info(x)}"):
            x_src = sync_tensor(x[0], 0, shapes[0], model_comm_group)
            x_dst = sync_tensor(x[1], 0, shapes[1], model_comm_group)
        x_in = (x_src, x_dst)
        with nvtx_wrapper(f"block.py - GraphConvMapperBlock.conv, input tensor: (x_in)={get_tensor_shape_info(x_in)}"):
            if self.num_chunks > 1:
                edge_index_list = torch.tensor_split(edge_index, self.num_chunks, dim=1)
                edge_attr_list = torch.tensor_split(edge_attr, self.num_chunks, dim=0)
                edges_out = []
                for i in range(self.num_chunks):
                    out1, edges_out1 = self.conv(x_in, edge_attr_list[i], edge_index_list[i], size=size)
                    edges_out.append(edges_out1)
                    if i == 0:
                        out = torch.zeros_like(out1)
                    out = out + out1
                edges_new = torch.cat(edges_out, dim=0)
            else:
                out, edges_new = self.conv(x_in, edge_attr, edge_index, size=size)
        with nvtx_wrapper(f"block.py - graph.shard_tensor, input tensor: (out)={get_tensor_shape_info(out)}"):
            out = shard_tensor(out, 0, shapes[1], model_comm_group, gather_in_backward=False)

        with nvtx_wrapper(f"block.py - GraphConvMapperBlock.node_mlp, input tensors: (x, out)={get_tensor_shape_info((x, out))}"):
            nodes_new_dst = self.node_mlp(torch.cat([x[1], out], dim=1)) + x[1]

        # update only needed in forward mapper
            nodes_new_src = x[0] if not self.update_src_nodes else self.node_mlp(torch.cat([x[0], x[0]], dim=1)) + x[0]

        nodes_new = (nodes_new_src, nodes_new_dst)

        return nodes_new, edges_new


class GraphTransformerBaseBlock(BaseBlock, ABC):
    """Message passing block with MLPs for node embeddings."""

    def __init__(
        self,
        in_channels: int,
        hidden_dim: int,
        out_channels: int,
        edge_dim: int,
        layer_kernels: DotDict,
        num_heads: int = 16,
        bias: bool = True,
        activation: str = "GELU",
        num_chunks: int = 1,
        update_src_nodes: bool = False,
        shard_strategy: str = "heads",
        **kwargs,
    ) -> None:
        """Initialize GraphTransformerBlock.

        Parameters
        ----------
        in_channels : int
            Number of input channels.
        out_channels : int
            Number of output channels.
        edge_dim : int,
            Edge dimension
        layer_kernels : DotDict
            A dict of layer implementations e.g. layer_kernels['Linear'] = "torch.nn.Linear"
            Defined in config/models/<model>.yaml
        num_heads : int,
            Number of heads
        bias : bool, by default True,
            Add bias or not
        activation : str, optional
            Activation function, by default "GELU"
        update_src_nodes: bool, by default False
            Update src if src and dst nodes are given
        shard_strategy: str, by default "heads"
            Strategy to shard tensors
        """
        super().__init__(**kwargs)

        self.update_src_nodes = update_src_nodes

        self.out_channels_conv = out_channels // num_heads
        self.num_heads = num_heads

        self.num_chunks = num_chunks

        linear = layer_kernels["Linear"]
        layerNorm = layer_kernels["LayerNorm"]
        self.lin_key = linear(in_channels, num_heads * self.out_channels_conv)
        self.lin_query = linear(in_channels, num_heads * self.out_channels_conv)
        self.lin_value = linear(in_channels, num_heads * self.out_channels_conv)
        self.lin_self = linear(in_channels, num_heads * self.out_channels_conv, bias=bias)
        self.lin_edge = linear(edge_dim, num_heads * self.out_channels_conv)  # , bias=False)

        self.conv = GraphTransformerConv(out_channels=self.out_channels_conv)

        if COMPILE_GT_CONV:
            self.conv = torch.compile(self.conv, dynamic=False)

        self.projection = linear(out_channels, out_channels)

        try:
            act_func = getattr(nn, activation)
        except AttributeError as ae:
            LOGGER.error("Activation function %s not supported", activation)
            raise RuntimeError from ae

        self.layer_norm_attention = layerNorm(normalized_shape=in_channels)
        self.layer_norm_mlp = layerNorm(normalized_shape=out_channels)

        self.node_dst_mlp = nn.Sequential(
            self.layer_norm_mlp,
            linear(out_channels, hidden_dim),
            act_func(),
            linear(hidden_dim, out_channels),
        )

        if self.update_src_nodes:
            self.node_src_mlp = nn.Sequential(
                self.layer_norm_mlp,
                linear(out_channels, hidden_dim),
                act_func(),
                linear(hidden_dim, out_channels),
            )

        self.shard_strategy = shard_strategy

        print(f"GraphTransformerBaseBlock: shard_strategy={shard_strategy}")

    def get_qkve(
        self,
        x: OptPairTensor,
        edge_attr: Tensor,
    ):
        x_src, x_dst = x if isinstance(x, tuple) else (x, x)

        query = self.lin_query(x_dst)
        key = self.lin_key(x_src)
        value = self.lin_value(x_src)
        edges = self.lin_edge(edge_attr)

        return query, key, value, edges

    def shard_qkve_heads(
        self,
        query: Tensor,
        key: Tensor,
        value: Tensor,
        edges: Tensor,
        shapes: tuple,
        batch_size: int,
        model_comm_group: Optional[ProcessGroup] = None,
    ) -> tuple[Tensor, Tensor, Tensor, Tensor]:
        """Shards qkv and edges along head dimension."""
        if model_comm_group is not None:
            assert (
                model_comm_group.size() == 1 or batch_size == 1
            ), "Only batch size of 1 is supported when model is sharded across GPUs"

        shape_src_nodes, shape_dst_nodes, shape_edges = shapes

        query, key, value, edges = (
            einops.rearrange(
                t,
                "(batch grid) (heads vars) -> batch heads grid vars",
                heads=self.num_heads,
                vars=self.out_channels_conv,
                batch=batch_size,
            )
            for t in (query, key, value, edges)
        )
        query = shard_heads(query, shapes=shape_dst_nodes, mgroup=model_comm_group)
        key = shard_heads(key, shapes=shape_src_nodes, mgroup=model_comm_group)
        value = shard_heads(value, shapes=shape_src_nodes, mgroup=model_comm_group)
        edges = shard_heads(edges, shapes=shape_edges, mgroup=model_comm_group)

        query, key, value, edges = (
            einops.rearrange(t, "batch heads grid vars -> (batch grid) heads vars") for t in (query, key, value, edges)
        )

        return query, key, value, edges

    def attention_block(
        self,
        query: Tensor,
        key: Tensor,
        value: Tensor,
        edges: Tensor,
        edge_index: Adj,
        size: Union[int, tuple[int, int]],
        num_chunks: int,
    ) -> Tensor:
        conv_size = size if isinstance(size, tuple) else None

        if num_chunks > 1:
            # split 1-hop edges into chunks, compute self.conv chunk-wise and aggregate
            edge_attr_list, edge_index_list = sort_edges_1hop_chunks(
                num_nodes=size, edge_attr=edges, edge_index=edge_index, num_chunks=num_chunks
            )
            # shape: (num_nodes, num_heads, out_channels_conv)
            out = torch.zeros((*query.shape[:2], self.out_channels_conv), device=query.device)
            for i in range(num_chunks):
                out += self.conv(
                    query=query,
                    key=key,
                    value=value,
                    edge_attr=edge_attr_list[i],
                    edge_index=edge_index_list[i],
                    size=conv_size,
                )
        else:
            out = self.conv(query=query, key=key, value=value, edge_attr=edges, edge_index=edge_index, size=conv_size)

        return out

    def shard_output_seq(
        self,
        out: Tensor,
        shapes: tuple,
        batch_size: int,
        model_comm_group: Optional[ProcessGroup] = None,
    ) -> Tensor:
        """Shards Tensor sequence dimension."""
        shape_dst_nodes = shapes[1]

        out = einops.rearrange(out, "(batch grid) heads vars -> batch heads grid vars", batch=batch_size)
        out = shard_sequence(out, shapes=shape_dst_nodes, mgroup=model_comm_group)
        out = einops.rearrange(out, "batch heads grid vars -> (batch grid) (heads vars)")

        return out

    @abstractmethod
    def forward(
        self,
        x: OptPairTensor,
        edge_attr: Tensor,
        edge_index: Adj,
        shapes: tuple,
        batch_size: int,
        size: Union[int, tuple[int, int]],
        model_comm_group: Optional[ProcessGroup] = None,
    ): ...


class GraphTransformerMapperBlock(GraphTransformerBaseBlock):
    """Graph Transformer Block for node embeddings."""

    def __init__(
        self,
        in_channels: int,
        hidden_dim: int,
        out_channels: int,
        edge_dim: int,
        layer_kernels: DotDict,
        num_heads: int = 16,
        bias: bool = True,
        activation: str = "GELU",
        num_chunks: int = 1,
        update_src_nodes: bool = False,
        **kwargs,
    ) -> None:
        """Initialize GraphTransformerBlock.

        Parameters
        ----------
        in_channels : int
            Number of input channels.
        out_channels : int
            Number of output channels.
        edge_dim : int,
            Edge dimension
        layer_kernels : DotDict
            A dict of layer implementations e.g. layer_kernels['Linear'] = "torch.nn.Linear"
            Defined in config/models/<model>.yaml
        num_heads : int,
            Number of heads
        bias : bool, by default True,
            Add bias or not
        activation : str, optional
            Activation function, by default "GELU"
        update_src_nodes: bool, by default False
            Update src if src and dst nodes are given
        """
        print("GraphTransformerMapperBlock:")

        super().__init__(
            in_channels=in_channels,
            hidden_dim=hidden_dim,
            out_channels=out_channels,
            edge_dim=edge_dim,
            layer_kernels=layer_kernels,
            num_heads=num_heads,
            bias=bias,
            activation=activation,
            num_chunks=num_chunks,
            update_src_nodes=update_src_nodes,
            **kwargs,
        )

        self.layer_norm_attention_src = self.layer_norm_attention
        self.layer_norm_attention_dest = layer_kernels["LayerNorm"](normalized_shape=in_channels)

    def forward(
        self,
        x: OptPairTensor,
        edge_attr: Tensor,
        edge_index: Adj,
        shapes: tuple,
        batch_size: int,
        size: tuple[int, int],
        model_comm_group: Optional[ProcessGroup] = None,
    ):
        x_skip = x

        x = (
            self.layer_norm_attention_src(x[0]),
            self.layer_norm_attention_dest(x[1]),
        )

        x_r = self.lin_self(x[1])
<<<<<<< HEAD
        with nvtx_wrapper(f"block.py - GraphTransformerMapperBlock.get_qkve, input tensors: (x, edge_attr)={get_tensor_shape_info((x, edge_attr))}"):
            query, key, value, edges = self.get_qkve(x, edge_attr)
        with nvtx_wrapper(f"block.py - GraphTransformerMapperBlock.shard_qkve_heads, input tensors: (query, key, value, edges)={get_tensor_shape_info((query, key, value, edges))}"):
            query, key, value, edges = self.shard_qkve_heads(query, key, value, edges, shapes, batch_size, model_comm_group)

        num_chunks = self.num_chunks if self.training else NUM_CHUNKS_INFERENCE_MAPPER
##### continue annotating here, do not forget blocking and enable flag
        with nvtx_wrapper(f"block.py - GraphTransformerMapperBlock.attention_block, input tensors: (query, key, value, edges)={get_tensor_shape_info((query, key, value, edges))}"):
            out = self.attention_block(query, key, value, edges, edge_index, size, num_chunks)
        with nvtx_wrapper(f"block.py - GraphTransformerMapperBlock.shard_output_seq, input tensor: (out)={get_tensor_shape_info(out)}"):
            out = self.shard_output_seq(out, shapes, batch_size, model_comm_group)
=======

        query, key, value, edges = self.get_qkve(x, edge_attr)

        if self.shard_strategy == "heads":
            query, key, value, edges = self.shard_qkve_heads(
                query, key, value, edges, shapes, batch_size, model_comm_group
            )
        else:
            query, key, value, edges = (
                einops.rearrange(
                    t,
                    "(batch grid) (heads vars) -> (batch grid) heads vars",
                    heads=self.num_heads,
                    vars=self.out_channels_conv,
                    batch=batch_size,
                )
                for t in (query, key, value, edges)
            )

        num_chunks = self.num_chunks if self.training else NUM_CHUNKS_INFERENCE_MAPPER

        out = self.attention_block(query, key, value, edges, edge_index, size, num_chunks)

        if self.shard_strategy == "heads":
            out = self.shard_output_seq(out, shapes, batch_size, model_comm_group)
        else:
            out = einops.rearrange(out, "(batch grid) heads vars -> (batch grid) (heads vars)", batch=batch_size)
>>>>>>> 90d0cf97

        # out = self.projection(out + x_r) in chunks:
        out = torch.cat([self.projection(chunk) for chunk in torch.tensor_split(out + x_r, num_chunks, dim=0)], dim=0)

        out = out + x_skip[1]

        # nodes_new_dst = self.node_dst_mlp(out) + out in chunks:
        nodes_new_dst = torch.cat(
            [self.node_dst_mlp(chunk) + chunk for chunk in out.tensor_split(num_chunks, dim=0)], dim=0
        )

        if self.update_src_nodes:
            # nodes_new_src = self.node_src_mlp(out) + out in chunks:
            nodes_new_src = torch.cat(
                [self.node_src_mlp(chunk) + chunk for chunk in x_skip[0].tensor_split(num_chunks, dim=0)], dim=0
            )
        else:
            nodes_new_src = x_skip[0]

        nodes_new = (nodes_new_src, nodes_new_dst)

        return nodes_new, edge_attr


class GraphTransformerProcessorBlock(GraphTransformerBaseBlock):
    """Graph Transformer Block for node embeddings."""

    def __init__(
        self,
        in_channels: int,
        hidden_dim: int,
        out_channels: int,
        edge_dim: int,
        layer_kernels: DotDict,
        num_heads: int = 16,
        bias: bool = True,
        activation: str = "GELU",
        num_chunks: int = 1,
        update_src_nodes: bool = False,
        **kwargs,
    ) -> None:
        """Initialize GraphTransformerBlock.

        Parameters
        ----------
        in_channels : int
            Number of input channels.
        out_channels : int
            Number of output channels.
        edge_dim : int,
            Edge dimension
        layer_kernels : DotDict
            A dict of layer implementations e.g. layer_kernels['Linear'] = "torch.nn.Linear"
            Defined in config/models/<model>.yaml
        num_heads : int,
            Number of heads
        bias : bool, by default True,
            Add bias or not
        activation : str, optional
            Activation function, by default "GELU"
        update_src_nodes: bool, by default False
            Update src if src and dst nodes are given
        """
        print("GraphTransformerProcessorBlock:")

        super().__init__(
            in_channels=in_channels,
            hidden_dim=hidden_dim,
            out_channels=out_channels,
            edge_dim=edge_dim,
            layer_kernels=layer_kernels,
            num_heads=num_heads,
            bias=bias,
            activation=activation,
            num_chunks=num_chunks,
            update_src_nodes=update_src_nodes,
            **kwargs,
        )

    def forward(
        self,
        x: OptPairTensor,
        edge_attr: Tensor,
        edge_index: Adj,
        shapes: tuple,
        batch_size: int,
        size: int,
        model_comm_group: Optional[ProcessGroup] = None,
    ):
        x_skip = x
        with nvtx_wrapper(f"block.py - GraphTransformerProcessorBlock.layer_norm_attention, input tensor: (x)={get_tensor_shape_info(x)}"):
            x = self.layer_norm_attention(x)
        x_r = self.lin_self(x)
<<<<<<< HEAD
        with nvtx_wrapper(f"block.py - GraphTransformerProcessorBlock.get_qkve, input tensors: (x, edge_attr)={get_tensor_shape_info((x, edge_attr))}"):
            query, key, value, edges = self.get_qkve(x, edge_attr)
        with nvtx_wrapper(f"block.py - GraphTransformerProcessorBlock.shard_qkve_heads, input tensors: (query, key, value, edges)={get_tensor_shape_info((query, key, value, edges))}"):
            query, key, value, edges = self.shard_qkve_heads(query, key, value, edges, shapes, batch_size, model_comm_group)

        num_chunks = self.num_chunks if self.training else NUM_CHUNKS_INFERENCE_PROCESSOR
        with nvtx_wrapper(f"block.py - GraphTransformerProcessorBlock.attention_block, input tensors: (query, key, value, edges)={get_tensor_shape_info((query, key, value, edges))}"):
            out = self.attention_block(query, key, value, edges, edge_index, size, num_chunks)
        with nvtx_wrapper(f"block.py - GraphTransformerProcessorBlock.shard_output_seq, input tensor: (out)={get_tensor_shape_info(out)}"):
            out = self.shard_output_seq(out, shapes, batch_size, model_comm_group)
=======

        query, key, value, edges = self.get_qkve(x, edge_attr)

        if self.shard_strategy == "heads":
            query, key, value, edges = self.shard_qkve_heads(
                query, key, value, edges, shapes, batch_size, model_comm_group
            )
        else:
            query, key, value, edges = (
                einops.rearrange(
                    t,
                    "(batch grid) (heads vars) -> (batch grid) heads vars",
                    heads=self.num_heads,
                    vars=self.out_channels_conv,
                    batch=batch_size,
                )
                for t in (query, key, value, edges)
            )

        num_chunks = self.num_chunks if self.training else NUM_CHUNKS_INFERENCE_PROCESSOR

        out = self.attention_block(query, key, value, edges, edge_index, size, num_chunks)

        if self.shard_strategy == "heads":
            out = self.shard_output_seq(out, shapes, batch_size, model_comm_group)
        else:
            out = einops.rearrange(out, "(batch grid) heads vars -> (batch grid) (heads vars)")
>>>>>>> 90d0cf97

        # out = self.projection(out + x_r) in chunks:
        out = torch.cat([self.projection(chunk) for chunk in torch.tensor_split(out + x_r, num_chunks, dim=0)], dim=0)

        out = out + x_skip
        # nodes_new = self.node_dst_mlp(out) + out in chunks:
        nodes_new = torch.cat(
            [self.node_dst_mlp(chunk) + chunk for chunk in out.tensor_split(num_chunks, dim=0)], dim=0
        )

        return nodes_new, edge_attr<|MERGE_RESOLUTION|>--- conflicted
+++ resolved
@@ -599,47 +599,33 @@
         )
 
         x_r = self.lin_self(x[1])
-<<<<<<< HEAD
         with nvtx_wrapper(f"block.py - GraphTransformerMapperBlock.get_qkve, input tensors: (x, edge_attr)={get_tensor_shape_info((x, edge_attr))}"):
             query, key, value, edges = self.get_qkve(x, edge_attr)
         with nvtx_wrapper(f"block.py - GraphTransformerMapperBlock.shard_qkve_heads, input tensors: (query, key, value, edges)={get_tensor_shape_info((query, key, value, edges))}"):
-            query, key, value, edges = self.shard_qkve_heads(query, key, value, edges, shapes, batch_size, model_comm_group)
+            if self.shard_strategy == "heads":
+                query, key, value, edges = self.shard_qkve_heads(
+                    query, key, value, edges, shapes, batch_size, model_comm_group
+                )
+            else:
+                query, key, value, edges = (
+                    einops.rearrange(
+                        t,
+                        "(batch grid) (heads vars) -> (batch grid) heads vars",
+                        heads=self.num_heads,
+                        vars=self.out_channels_conv,
+                        batch=batch_size,
+                    )
+                    for t in (query, key, value, edges)
+                )
 
         num_chunks = self.num_chunks if self.training else NUM_CHUNKS_INFERENCE_MAPPER
-##### continue annotating here, do not forget blocking and enable flag
         with nvtx_wrapper(f"block.py - GraphTransformerMapperBlock.attention_block, input tensors: (query, key, value, edges)={get_tensor_shape_info((query, key, value, edges))}"):
             out = self.attention_block(query, key, value, edges, edge_index, size, num_chunks)
         with nvtx_wrapper(f"block.py - GraphTransformerMapperBlock.shard_output_seq, input tensor: (out)={get_tensor_shape_info(out)}"):
-            out = self.shard_output_seq(out, shapes, batch_size, model_comm_group)
-=======
-
-        query, key, value, edges = self.get_qkve(x, edge_attr)
-
-        if self.shard_strategy == "heads":
-            query, key, value, edges = self.shard_qkve_heads(
-                query, key, value, edges, shapes, batch_size, model_comm_group
-            )
-        else:
-            query, key, value, edges = (
-                einops.rearrange(
-                    t,
-                    "(batch grid) (heads vars) -> (batch grid) heads vars",
-                    heads=self.num_heads,
-                    vars=self.out_channels_conv,
-                    batch=batch_size,
-                )
-                for t in (query, key, value, edges)
-            )
-
-        num_chunks = self.num_chunks if self.training else NUM_CHUNKS_INFERENCE_MAPPER
-
-        out = self.attention_block(query, key, value, edges, edge_index, size, num_chunks)
-
-        if self.shard_strategy == "heads":
-            out = self.shard_output_seq(out, shapes, batch_size, model_comm_group)
-        else:
-            out = einops.rearrange(out, "(batch grid) heads vars -> (batch grid) (heads vars)", batch=batch_size)
->>>>>>> 90d0cf97
+            if self.shard_strategy == "heads":
+                out = self.shard_output_seq(out, shapes, batch_size, model_comm_group)
+            else:
+                out = einops.rearrange(out, "(batch grid) heads vars -> (batch grid) (heads vars)", batch=batch_size)
 
         # out = self.projection(out + x_r) in chunks:
         out = torch.cat([self.projection(chunk) for chunk in torch.tensor_split(out + x_r, num_chunks, dim=0)], dim=0)
@@ -733,46 +719,33 @@
         with nvtx_wrapper(f"block.py - GraphTransformerProcessorBlock.layer_norm_attention, input tensor: (x)={get_tensor_shape_info(x)}"):
             x = self.layer_norm_attention(x)
         x_r = self.lin_self(x)
-<<<<<<< HEAD
         with nvtx_wrapper(f"block.py - GraphTransformerProcessorBlock.get_qkve, input tensors: (x, edge_attr)={get_tensor_shape_info((x, edge_attr))}"):
             query, key, value, edges = self.get_qkve(x, edge_attr)
         with nvtx_wrapper(f"block.py - GraphTransformerProcessorBlock.shard_qkve_heads, input tensors: (query, key, value, edges)={get_tensor_shape_info((query, key, value, edges))}"):
-            query, key, value, edges = self.shard_qkve_heads(query, key, value, edges, shapes, batch_size, model_comm_group)
+            if self.shard_strategy == "heads":
+                query, key, value, edges = self.shard_qkve_heads(
+                    query, key, value, edges, shapes, batch_size, model_comm_group
+                )
+            else:
+                query, key, value, edges = (
+                    einops.rearrange(
+                        t,
+                        "(batch grid) (heads vars) -> (batch grid) heads vars",
+                        heads=self.num_heads,
+                        vars=self.out_channels_conv,
+                        batch=batch_size,
+                    )
+                    for t in (query, key, value, edges)
+                )
 
         num_chunks = self.num_chunks if self.training else NUM_CHUNKS_INFERENCE_PROCESSOR
         with nvtx_wrapper(f"block.py - GraphTransformerProcessorBlock.attention_block, input tensors: (query, key, value, edges)={get_tensor_shape_info((query, key, value, edges))}"):
             out = self.attention_block(query, key, value, edges, edge_index, size, num_chunks)
         with nvtx_wrapper(f"block.py - GraphTransformerProcessorBlock.shard_output_seq, input tensor: (out)={get_tensor_shape_info(out)}"):
-            out = self.shard_output_seq(out, shapes, batch_size, model_comm_group)
-=======
-
-        query, key, value, edges = self.get_qkve(x, edge_attr)
-
-        if self.shard_strategy == "heads":
-            query, key, value, edges = self.shard_qkve_heads(
-                query, key, value, edges, shapes, batch_size, model_comm_group
-            )
-        else:
-            query, key, value, edges = (
-                einops.rearrange(
-                    t,
-                    "(batch grid) (heads vars) -> (batch grid) heads vars",
-                    heads=self.num_heads,
-                    vars=self.out_channels_conv,
-                    batch=batch_size,
-                )
-                for t in (query, key, value, edges)
-            )
-
-        num_chunks = self.num_chunks if self.training else NUM_CHUNKS_INFERENCE_PROCESSOR
-
-        out = self.attention_block(query, key, value, edges, edge_index, size, num_chunks)
-
-        if self.shard_strategy == "heads":
-            out = self.shard_output_seq(out, shapes, batch_size, model_comm_group)
-        else:
-            out = einops.rearrange(out, "(batch grid) heads vars -> (batch grid) (heads vars)")
->>>>>>> 90d0cf97
+            if self.shard_strategy == "heads":
+                out = self.shard_output_seq(out, shapes, batch_size, model_comm_group)
+            else:
+                out = einops.rearrange(out, "(batch grid) heads vars -> (batch grid) (heads vars)")
 
         # out = self.projection(out + x_r) in chunks:
         out = torch.cat([self.projection(chunk) for chunk in torch.tensor_split(out + x_r, num_chunks, dim=0)], dim=0)
