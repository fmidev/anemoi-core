--- conflicted
+++ resolved
@@ -482,20 +482,7 @@
 
         self.conv = GraphTransformerConv(out_channels=self.out_channels_conv)
 
-<<<<<<< HEAD
-        if COMPILE_GT_CONV:
-            self.conv = torch.compile(self.conv, dynamic=False)
-
-        self.projection = linear(out_channels, out_channels)
-
-        try:
-            act_func = getattr(nn, activation)
-        except AttributeError as ae:
-            LOGGER.error("Activation function %s not supported", activation)
-            raise RuntimeError from ae
-=======
         self.projection = Linear(out_channels, out_channels)
->>>>>>> 0d6aa958
 
         if self.qk_norm:
             self.q_norm = layer_kernels.QueryNorm(self.out_channels_conv)
