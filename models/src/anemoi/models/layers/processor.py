--- conflicted
+++ resolved
@@ -397,10 +397,7 @@
             batch_size=batch_size,
             size=size,
             model_comm_group=model_comm_group,
-<<<<<<< HEAD
-=======
             **kwargs,
->>>>>>> 8c4c9931
         )
 
         return x