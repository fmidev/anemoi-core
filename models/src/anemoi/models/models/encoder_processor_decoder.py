--- conflicted
+++ resolved
@@ -294,13 +294,14 @@
             use_reentrant=use_reentrant,
         )
 
-<<<<<<< HEAD
     def forward(
         self,
         x: Tensor,
+        *,
         model_comm_group: Optional[ProcessGroup] = None,
         grid_shard_slice: Optional[slice] = None,
         grid_shard_shapes: Optional[list] = None,
+        **kwargs,
     ) -> Tensor:
         """Forward pass of the model.
 
@@ -320,9 +321,6 @@
         Tensor
             Output of the model, with the same shape as the input (sharded if input is sharded)
         """
-=======
-    def forward(self, x: Tensor, *, model_comm_group: Optional[ProcessGroup] = None, **kwargs) -> Tensor:
->>>>>>> 2cea7db5
         batch_size = x.shape[0]
         ensemble_size = x.shape[2]
         in_out_sharded = grid_shard_slice is not None
