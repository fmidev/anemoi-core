# (C) Copyright 2024 Anemoi contributors.
#
# This software is licensed under the terms of the Apache Licence Version 2.0
# which can be obtained at http://www.apache.org/licenses/LICENSE-2.0.
#
# In applying this licence, ECMWF does not waive the privileges and immunities
# granted to it by virtue of its status as an intergovernmental organisation
# nor does it submit to any jurisdiction.


from typing import Optional
from typing import Union

import torch
import torch.distributed as dist
from torch import Tensor
from torch.distributed.distributed_c10d import ProcessGroup
from torch_geometric.typing import Adj
from torch_geometric.utils import bipartite_subgraph
from torch_geometric.utils import k_hop_subgraph
from torch_geometric.utils import mask_to_index


def get_k_hop_edges(
    nodes: Tensor,
    edge_attr: Tensor,
    edge_index: Adj,
    num_hops: int = 1,
    num_nodes: Optional[int] = None,
) -> tuple[Adj, Tensor]:
    """Return 1 hop subgraph.

    Parameters
    ----------
    nodes : Tensor
        destination nodes
    edge_attr : Tensor
        edge attributes
    edge_index : Adj
        edge index
    num_hops: int, Optional, by default 1
        number of required hops

    Returns
    -------
    tuple[Adj, Tensor]
        K-hop subgraph of edge index and edge attributes
    """
    _, edge_index_k, _, edge_mask_k = k_hop_subgraph(
        node_idx=nodes,
        num_hops=num_hops,
        edge_index=edge_index,
        directed=True,
        num_nodes=num_nodes,
    )

    return edge_attr[mask_to_index(edge_mask_k)], edge_index_k


def sort_edges_1hop_sharding(
    num_nodes: Union[int, tuple[int, int]],
    edge_attr: Tensor,
    edge_index: Adj,
    mgroup: Optional[ProcessGroup] = None,
    relabel_dst_nodes: bool = False,
) -> tuple[Adj, Tensor, list, list]:
    """Rearanges edges into 1 hop neighbourhoods for sharding across GPUs.

    Parameters
    ----------
    num_nodes : Union[int, tuple[int, int]]
        Number of (target) nodes in Graph
    edge_attr : Tensor
        edge attributes
    edge_index : Adj
        edge index
    mgroup : ProcessGroup
        model communication group
    relabel_dst_nodes : bool, optional
        whether to relabel destination nodes to be contiguous, by default False

    Returns
    -------
    tuple[Adj, Tensor, list, list]
        edges sorted according to k hop neigh., edge attributes of sorted edges,
        shapes of edge indices for partitioning between GPUs, shapes of edge attr for partitioning between GPUs
    """
    if mgroup:
        num_chunks = dist.get_world_size(group=mgroup)

        edge_attr_list, edge_index_list = sort_edges_1hop_chunks(
            num_nodes, edge_attr, edge_index, num_chunks, relabel_dst_nodes=relabel_dst_nodes
        )

        edge_index_shapes = [x.shape for x in edge_index_list]
        edge_attr_shapes = [x.shape for x in edge_attr_list]

        return torch.cat(edge_attr_list, dim=0), torch.cat(edge_index_list, dim=1), edge_attr_shapes, edge_index_shapes

    return edge_attr, edge_index, [], []


def sort_edges_1hop_chunks(
    num_nodes: Union[int, tuple[int, int]],
    edge_attr: Tensor,
    edge_index: Adj,
    num_chunks: int,
    relabel_dst_nodes: bool = False,
) -> tuple[list[Tensor], list[Adj]]:
    """Rearanges edges into 1 hop neighbourhood chunks.

    Parameters
    ----------
    num_nodes : Union[int, tuple[int, int]]
        Number of (target) nodes in Graph, tuple for bipartite graph
    edge_attr : Tensor
        edge attributes
    edge_index : Adj
        edge index
    num_chunks : int
        number of chunks used if mgroup is None
    relabel_dst_nodes : bool, optional
        whether to relabel nodes in the subgraph, by default False

    Returns
    -------
    tuple[list[Tensor], list[Adj]]
        list of sorted edge attribute chunks, list of sorted edge_index chunks
    """
    if isinstance(num_nodes, int):
        node_chunks = torch.arange(num_nodes, device=edge_index.device).tensor_split(num_chunks)
    else:
        nodes_src = torch.arange(num_nodes[0], device=edge_index.device)
        node_chunks = torch.arange(num_nodes[1], device=edge_index.device).tensor_split(num_chunks)

    edge_index_list = []
    edge_attr_list = []
    for node_chunk in node_chunks:
        if isinstance(num_nodes, int):
            edge_attr_chunk, edge_index_chunk = get_k_hop_edges(node_chunk, edge_attr, edge_index, num_nodes=num_nodes)
        else:
            edge_index_chunk, edge_attr_chunk = bipartite_subgraph(
                (nodes_src, node_chunk),
                edge_index,
                edge_attr,
                size=(num_nodes[0], num_nodes[1]),
            )

        if relabel_dst_nodes:  # relabel dst nodes to be contiguous
            edge_index_chunk[1] -= node_chunk[0]  # shift dst nodes to start from 0

        edge_index_list.append(edge_index_chunk)
        edge_attr_list.append(edge_attr_chunk)

    return edge_attr_list, edge_index_list


def drop_unconnected_src_nodes(x_src: Tensor, edge_index: Adj, num_nodes: tuple[int, int]) -> tuple[Tensor, Adj]:
    """Drop unconnected nodes from x_src and relabel edges.

    Parameters
    ----------
    x_src : Tensor
        source node features
    edge_attr : Tensor
        edge attributes
    edge_index : Adj
        edge index
    num_nodes : tuple[int, int]
        number of nodes in graph (src, dst)

    Returns
    -------
    tuple[Tensor, Adj]
        reduced node features, relabeled edge index (contiguous, starting from 0)
    """
    connected_src_nodes = torch.unique(edge_index[0])
    dst_nodes = torch.arange(num_nodes[1], device=x_src.device)

<<<<<<< HEAD
    src_node_map = torch.zeros(num_nodes[0], dtype=torch.long, device=x_src.device)

    src_node_map[connected_src_nodes] = torch.arange(connected_src_nodes.shape[0], device=x_src.device)
    edge_index[0] = src_node_map[edge_index[0]]

    return x_src[connected_src_nodes], edge_index


def get_edges_sharding(
    num_nodes: tuple[int, int],
    edge_attr: Tensor,
    edge_index: Adj,
    mgroup: Optional[ProcessGroup] = None,
    relabel_nodes: bool = False,
):
    if mgroup:
        num_chunks = dist.get_world_size(group=mgroup)
        dst_node_chunks, edge_counts = partition_dst_nodes(
            edge_index,
            num_chunks,
            balanced=False,  # use unbalanced partitioning to match sharding of dst nodes
            return_edge_counts=True,
        )

        nodes_src = torch.arange(num_nodes[0], device=edge_index.device)
        my_dst_node_chunk = dst_node_chunks[dist.get_rank(group=mgroup)]

        edge_index, edge_attr = bipartite_subgraph(
            (nodes_src, my_dst_node_chunk),
            edge_index,
            edge_attr,
            size=num_nodes,
            relabel_nodes=relabel_nodes,  # relabel dst nodes to be contiguous, starting from 0
        )

        edge_attr_shapes = [(edge_count, *edge_attr.shape[1:]) for edge_count in edge_counts]
        edge_index_shapes = [(2, edge_count) for edge_count in edge_counts]

        return edge_attr, edge_index, edge_attr_shapes, edge_index_shapes

    return edge_attr, edge_index, [], []


def partition_dst_nodes(
    edge_index, num_chunks, balanced=False, return_edge_counts=False
) -> Union[list, tuple[list, list]]:
    """Partition destination nodes into chunks for distributed processing.
    Args:
        edge_index (torch.Tensor): The edge index tensor
            !! expected to hold contiguous src/dst node indices starting from 0 !!
        num_chunks (int): The number of chunks to split the destination nodes into.
        balanced (bool, optional): If True, partition the destination nodes into chunks
            balanced by the number of edges (greedy, not necessarily optimal).
    Returns:
        tuple[list, Optional[list]]: A tuple containing the partitioned destination nodes and
            the corresponding edge counts for each chunk.
    """

    # unique dst nodes (sorted), #adjacent edges per node
    dst_nodes, edge_counts = torch.unique(edge_index[1], return_counts=True, sorted=True)

    assert num_chunks < len(
        dst_nodes
    ), f"num_chunks ({num_chunks}) must be smaller than the number of unique dst nodes ({len(dst_nodes)})"

    if balanced:
        # split dst nodes into chunks s.t. each chunk has roughly the same number of edges
        cumsum_edge_counts = torch.cumsum(edge_counts, dim=0)
        # calculate target cumsum edge counts for each chunk with optimal balancing
        targets = float(cumsum_edge_counts[-1] / num_chunks) * torch.arange(1, num_chunks, device=edge_index.device)
        # approximate optimal target chunk boundaries
        boundaries = torch.searchsorted(cumsum_edge_counts, targets)

        # append first and last boundary [inclusive, exclusive)
        boundaries = torch.cat(
            [
                torch.tensor([0], device=edge_index.device),
                boundaries,
                torch.tensor([len(dst_nodes)], device=edge_index.device),
            ]
        )

        # maybe fall back to unbalanced partitioning instead?
        assert torch.all(boundaries[1:] > boundaries[:-1]), "Empty chunk in partition_dst_nodes."

        dst_node_chunks = [dst_nodes[boundaries[i] : boundaries[i + 1]] for i in range(num_chunks)]
    else:
        dst_node_chunks = torch.tensor_split(dst_nodes, num_chunks)

    if return_edge_counts:
        edge_counts = [edge_counts[dst_node_chunk].sum().item() for dst_node_chunk in dst_node_chunks]
        return dst_node_chunks, edge_counts
=======
    edge_index_new, _ = bipartite_subgraph(
        (connected_src_nodes, dst_nodes),
        edge_index,
        size=num_nodes,
        relabel_nodes=True,
    )
>>>>>>> 0d6aa958

    return x_src[connected_src_nodes], edge_index_new<|MERGE_RESOLUTION|>--- conflicted
+++ resolved
@@ -177,106 +177,11 @@
     connected_src_nodes = torch.unique(edge_index[0])
     dst_nodes = torch.arange(num_nodes[1], device=x_src.device)
 
-<<<<<<< HEAD
-    src_node_map = torch.zeros(num_nodes[0], dtype=torch.long, device=x_src.device)
-
-    src_node_map[connected_src_nodes] = torch.arange(connected_src_nodes.shape[0], device=x_src.device)
-    edge_index[0] = src_node_map[edge_index[0]]
-
-    return x_src[connected_src_nodes], edge_index
-
-
-def get_edges_sharding(
-    num_nodes: tuple[int, int],
-    edge_attr: Tensor,
-    edge_index: Adj,
-    mgroup: Optional[ProcessGroup] = None,
-    relabel_nodes: bool = False,
-):
-    if mgroup:
-        num_chunks = dist.get_world_size(group=mgroup)
-        dst_node_chunks, edge_counts = partition_dst_nodes(
-            edge_index,
-            num_chunks,
-            balanced=False,  # use unbalanced partitioning to match sharding of dst nodes
-            return_edge_counts=True,
-        )
-
-        nodes_src = torch.arange(num_nodes[0], device=edge_index.device)
-        my_dst_node_chunk = dst_node_chunks[dist.get_rank(group=mgroup)]
-
-        edge_index, edge_attr = bipartite_subgraph(
-            (nodes_src, my_dst_node_chunk),
-            edge_index,
-            edge_attr,
-            size=num_nodes,
-            relabel_nodes=relabel_nodes,  # relabel dst nodes to be contiguous, starting from 0
-        )
-
-        edge_attr_shapes = [(edge_count, *edge_attr.shape[1:]) for edge_count in edge_counts]
-        edge_index_shapes = [(2, edge_count) for edge_count in edge_counts]
-
-        return edge_attr, edge_index, edge_attr_shapes, edge_index_shapes
-
-    return edge_attr, edge_index, [], []
-
-
-def partition_dst_nodes(
-    edge_index, num_chunks, balanced=False, return_edge_counts=False
-) -> Union[list, tuple[list, list]]:
-    """Partition destination nodes into chunks for distributed processing.
-    Args:
-        edge_index (torch.Tensor): The edge index tensor
-            !! expected to hold contiguous src/dst node indices starting from 0 !!
-        num_chunks (int): The number of chunks to split the destination nodes into.
-        balanced (bool, optional): If True, partition the destination nodes into chunks
-            balanced by the number of edges (greedy, not necessarily optimal).
-    Returns:
-        tuple[list, Optional[list]]: A tuple containing the partitioned destination nodes and
-            the corresponding edge counts for each chunk.
-    """
-
-    # unique dst nodes (sorted), #adjacent edges per node
-    dst_nodes, edge_counts = torch.unique(edge_index[1], return_counts=True, sorted=True)
-
-    assert num_chunks < len(
-        dst_nodes
-    ), f"num_chunks ({num_chunks}) must be smaller than the number of unique dst nodes ({len(dst_nodes)})"
-
-    if balanced:
-        # split dst nodes into chunks s.t. each chunk has roughly the same number of edges
-        cumsum_edge_counts = torch.cumsum(edge_counts, dim=0)
-        # calculate target cumsum edge counts for each chunk with optimal balancing
-        targets = float(cumsum_edge_counts[-1] / num_chunks) * torch.arange(1, num_chunks, device=edge_index.device)
-        # approximate optimal target chunk boundaries
-        boundaries = torch.searchsorted(cumsum_edge_counts, targets)
-
-        # append first and last boundary [inclusive, exclusive)
-        boundaries = torch.cat(
-            [
-                torch.tensor([0], device=edge_index.device),
-                boundaries,
-                torch.tensor([len(dst_nodes)], device=edge_index.device),
-            ]
-        )
-
-        # maybe fall back to unbalanced partitioning instead?
-        assert torch.all(boundaries[1:] > boundaries[:-1]), "Empty chunk in partition_dst_nodes."
-
-        dst_node_chunks = [dst_nodes[boundaries[i] : boundaries[i + 1]] for i in range(num_chunks)]
-    else:
-        dst_node_chunks = torch.tensor_split(dst_nodes, num_chunks)
-
-    if return_edge_counts:
-        edge_counts = [edge_counts[dst_node_chunk].sum().item() for dst_node_chunk in dst_node_chunks]
-        return dst_node_chunks, edge_counts
-=======
     edge_index_new, _ = bipartite_subgraph(
         (connected_src_nodes, dst_nodes),
         edge_index,
         size=num_nodes,
         relabel_nodes=True,
     )
->>>>>>> 0d6aa958
 
     return x_src[connected_src_nodes], edge_index_new