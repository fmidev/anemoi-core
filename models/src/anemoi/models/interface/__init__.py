--- conflicted
+++ resolved
@@ -126,10 +126,6 @@
             # batch, timesteps, horizonal space, variables
             x = batch[:, 0 : self.multi_step, None, ...]  # add dummy ensemble dimension as 3rd index
 
-<<<<<<< HEAD
-            y_hat = self(x, *args, model_comm_group=model_comm_group, **kwargs)
-=======
             y_hat = self(x, model_comm_group=model_comm_group, **kwargs)
->>>>>>> 327d2400
 
         return self.post_processors(y_hat, in_place=False)