--- conflicted
+++ resolved
@@ -40,17 +40,6 @@
     - --force-single-line-imports
     - --profile black
     - --project anemoi
-<<<<<<< HEAD
-- repo: https://github.com/astral-sh/ruff-pre-commit
-  rev: v0.11.8
-  hooks:
-  - id: ruff
-    args:
-    - --line-length=120
-    - --fix
-    - --exit-non-zero-on-fix
-    - --exclude=docs/**/*_.py
-=======
 # - repo: https://github.com/astral-sh/ruff-pre-commit
 #   rev: v0.11.4
 #   hooks:
@@ -60,7 +49,6 @@
 #     - --fix
 #     - --exit-non-zero-on-fix
 #     - --exclude=docs/**/*_.py
->>>>>>> 2d95fed0
 - repo: https://github.com/sphinx-contrib/sphinx-lint
   rev: v1.0.0
   hooks:
