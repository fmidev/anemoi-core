--- conflicted
+++ resolved
@@ -130,13 +130,9 @@
         if attrs_config is None:
             return graph
 
-<<<<<<< HEAD
         t0 = time.time()
         graph = self.register_attributes(graph, attr_config)
         t1 = time.time()
         LOGGER.debug("Time to register node coordinates (%s): %.2f s", self.__class__.__name__, t1 - t0)
-=======
-        graph = self.register_attributes(graph, attrs_config)
->>>>>>> ffda24b3
 
         return graph