# (C) Copyright 2024 Anemoi contributors.
#
# This software is licensed under the terms of the Apache Licence Version 2.0
# which can be obtained at http://www.apache.org/licenses/LICENSE-2.0.
#
# In applying this licence, ECMWF does not waive the privileges and immunities
# granted to it by virtue of its status as an intergovernmental organisation
# nor does it submit to any jurisdiction.

from __future__ import annotations

import logging
import time
from abc import ABC
from abc import abstractmethod

import networkx as nx
import numpy as np
import scipy
import torch
from anemoi.utils.config import DotDict
from hydra.utils import instantiate
from scipy.sparse import coo_matrix
from torch_geometric.data import HeteroData
from torch_geometric.data.storage import NodeStorage
from torch_geometric.nn import knn
from torch_geometric.nn import radius

from anemoi.graphs import EARTH_RADIUS
from anemoi.graphs.generate import hex_icosahedron
from anemoi.graphs.generate import tri_icosahedron
<<<<<<< HEAD
from anemoi.graphs.generate.transforms import latlon_rad_to_cartesian
=======
from anemoi.graphs.generate.masks import KNNAreaMaskBuilder
>>>>>>> ffda24b3
from anemoi.graphs.nodes.builders.from_refined_icosahedron import HexNodes
from anemoi.graphs.nodes.builders.from_refined_icosahedron import LimitedAreaHexNodes
from anemoi.graphs.nodes.builders.from_refined_icosahedron import LimitedAreaTriNodes
from anemoi.graphs.nodes.builders.from_refined_icosahedron import StretchedTriNodes
from anemoi.graphs.nodes.builders.from_refined_icosahedron import TriNodes
from anemoi.graphs.utils import concat_edges
from anemoi.graphs.utils import get_grid_reference_distance

LOGGER = logging.getLogger(__name__)


class BaseEdgeBuilder(ABC):
    """Base class for edge builders."""

    def __init__(
        self,
        source_name: str,
        target_name: str,
        source_mask_attr_name: str | None = None,
        target_mask_attr_name: str | None = None,
    ):
        self.source_name = source_name
        self.target_name = target_name
        self.source_mask_attr_name = source_mask_attr_name
        self.target_mask_attr_name = target_mask_attr_name

    @property
    def name(self) -> tuple[str, str, str]:
        """Name of the edge subgraph."""
        return self.source_name, "to", self.target_name

    @abstractmethod
    def compute_edge_index(self, source_nodes: NodeStorage, target_nodes: NodeStorage) -> torch.Tensor: ...

    def prepare_node_data(self, graph: HeteroData) -> tuple[NodeStorage, NodeStorage]:
        """Prepare node information and get source and target nodes."""
        return graph[self.source_name], graph[self.target_name]

    def get_edge_index(self, graph: HeteroData) -> torch.Tensor:
        """Get the edge index."""
        source_nodes, target_nodes = self.prepare_node_data(graph)
<<<<<<< HEAD
        return self.compute_edge_index(source_nodes, target_nodes)
=======

        adjmat = self.get_adjacency_matrix(source_nodes, target_nodes)
        # Get source & target indices of the edges
        edge_index = np.stack([adjmat.col, adjmat.row], axis=0)
        return torch.from_numpy(edge_index).to(torch.int32)
>>>>>>> ffda24b3

    def register_edges(self, graph: HeteroData) -> HeteroData:
        """Register edges in the graph.

        Parameters
        ----------
        graph : HeteroData
            The graph to register the edges.

        Returns
        -------
        HeteroData
            The graph with the registered edges.
        """
        edge_index = self.get_edge_index(graph)
        edge_type = type(self).__name__

        if "edge_index" in graph[self.name]:
            # Expand current edge indices
            graph[self.name].edge_index = concat_edges(graph[self.name].edge_index, edge_index)
            if edge_type not in graph[self.name].edge_type:
                graph[self.name].edge_type = graph[self.name].edge_type + "," + edge_type
            return graph

        # Register new edge indices
        graph[self.name].edge_index = edge_index
        graph[self.name].edge_type = edge_type
        return graph

    def register_attributes(self, graph: HeteroData, config: DotDict) -> HeteroData:
        """Register attributes in the edges of the graph specified.

        Parameters
        ----------
        graph : HeteroData
            The graph to register the attributes.
        config : DotDict
            The configuration of the attributes.

        Returns
        -------
        HeteroData
            The graph with the registered attributes.
        """
        for attr_name, attr_config in config.items():
            edge_index = graph[self.name].edge_index
            source_coords = graph[self.name[0]].x
            target_coords = graph[self.name[2]].x
            edge_builder = instantiate(attr_config)
            graph[self.name][attr_name] = edge_builder(x=(source_coords, target_coords), edge_index=edge_index)
        return graph

    def update_graph(self, graph: HeteroData, attrs_config: DotDict | None = None) -> HeteroData:
        """Update the graph with the edges.

        Parameters
        ----------
        graph : HeteroData
            The graph.
        attrs_config : DotDict
            The configuration of the edge attributes.

        Returns
        -------
        HeteroData
            The graph with the edges.
        """
        if torch.cuda.is_available():
            graph = graph.to("cuda")

        t0 = time.time()
        graph = self.register_edges(graph)
        t1 = time.time()
        LOGGER.debug("Time to register edge indices (%s): %.2f s", self.__class__.__name__, t1 - t0)

        if attrs_config is not None:
            t0 = time.time()
            graph = self.register_attributes(graph, attrs_config)
            t1 = time.time()
            LOGGER.debug("Time to register edge attribute (%s): %.2f s", self.__class__.__name__, t1 - t0)

        return graph


class NodeMaskingMixin:
    """Mixin class for masking source/target nodes when building edges."""

    def get_node_coordinates(
        self, source_nodes: NodeStorage, target_nodes: NodeStorage
    ) -> tuple[np.ndarray, np.ndarray]:
        """Get the node coordinates."""
        source_coords, target_coords = source_nodes.x.numpy(), target_nodes.x.numpy()

        if self.source_mask_attr_name is not None:
            source_coords = source_coords[source_nodes[self.source_mask_attr_name].squeeze()]

        if self.target_mask_attr_name is not None:
            target_coords = target_coords[target_nodes[self.target_mask_attr_name].squeeze()]

        return source_coords, target_coords

    def undo_masking(self, adj_matrix, source_nodes: NodeStorage, target_nodes: NodeStorage):
        if self.target_mask_attr_name is not None:
            target_mask = target_nodes[self.target_mask_attr_name].squeeze()
            assert adj_matrix.shape[0] == target_mask.sum()
            target_mapper = dict(zip(list(range(adj_matrix.shape[0])), np.where(target_mask)[0]))
            adj_matrix.row = np.vectorize(target_mapper.get)(adj_matrix.row)

        if self.source_mask_attr_name is not None:
            source_mask = source_nodes[self.source_mask_attr_name].squeeze()
            assert adj_matrix.shape[1] == source_mask.sum()
            source_mapper = dict(zip(list(range(adj_matrix.shape[1])), np.where(source_mask)[0]))
            adj_matrix.col = np.vectorize(source_mapper.get)(adj_matrix.col)

        if self.source_mask_attr_name is not None or self.target_mask_attr_name is not None:
            true_shape = target_nodes.x.shape[0], source_nodes.x.shape[0]
            adj_matrix = coo_matrix((adj_matrix.data, (adj_matrix.row, adj_matrix.col)), shape=true_shape)

        return adj_matrix


class KNNEdges(BaseEdgeBuilder, NodeMaskingMixin):
    """Computes KNN based edges and adds them to the graph.

    Attributes
    ----------
    source_name : str
        The name of the source nodes.
    target_name : str
        The name of the target nodes.
    num_nearest_neighbours : int
        Number of nearest neighbours.
    source_mask_attr_name : str | None
        The name of the source mask attribute to filter edge connections.
    target_mask_attr_name : str | None
        The name of the target mask attribute to filter edge connections.

    Methods
    -------
    register_edges(graph)
        Register the edges in the graph.
    register_attributes(graph, config)
        Register attributes in the edges of the graph.
    update_graph(graph, attrs_config)
        Update the graph with the edges.
    """

    def __init__(
        self,
        source_name: str,
        target_name: str,
        num_nearest_neighbours: int,
        source_mask_attr_name: str | None = None,
        target_mask_attr_name: str | None = None,
    ) -> None:
        super().__init__(source_name, target_name, source_mask_attr_name, target_mask_attr_name)
        assert isinstance(num_nearest_neighbours, int), "Number of nearest neighbours must be an integer"
        assert num_nearest_neighbours > 0, "Number of nearest neighbours must be positive"
        self.num_nearest_neighbours = num_nearest_neighbours

    def compute_edge_index(self, source_nodes: NodeStorage, target_nodes: NodeStorage) -> torch.Tensor:
        """Compute the edge indices for the KNN method.

        Parameters
        ----------
        source_nodes : NodeStorage
            The source nodes.
        target_nodes : NodeStorage
            The target nodes.

        Returns
        -------
        torch.Tensor of shape (2, num_edges)
            Indices of source and target nodes connected by an edge.
        """
        assert self.num_nearest_neighbours is not None, "number of neighbors required for knn encoder"
        LOGGER.info(
            "Using KNN-Edges (with %d nearest neighbours) between %s and %s.",
            self.num_nearest_neighbours,
            self.source_name,
            self.target_name,
        )
        edge_idx = knn(
            latlon_rad_to_cartesian(source_nodes.x),
            latlon_rad_to_cartesian(target_nodes.x),
            k=self.num_nearest_neighbours,
        )
        edge_idx = torch.flip(edge_idx, [0])
        return edge_idx


class CutOffEdges(BaseEdgeBuilder, NodeMaskingMixin):
    """Computes cut-off based edges and adds them to the graph.

    Attributes
    ----------
    source_name : str
        The name of the source nodes.
    target_name : str
        The name of the target nodes.
    cutoff_factor : float
        Factor to multiply the grid reference distance to get the cut-off radius.
    source_mask_attr_name : str | None
        The name of the source mask attribute to filter edge connections.
    target_mask_attr_name : str | None
        The name of the target mask attribute to filter edge connections.

    Methods
    -------
    register_edges(graph)
        Register the edges in the graph.
    register_attributes(graph, config)
        Register attributes in the edges of the graph.
    update_graph(graph, attrs_config)
        Update the graph with the edges.
    """

    def __init__(
        self,
        source_name: str,
        target_name: str,
        cutoff_factor: float,
        source_mask_attr_name: str | None = None,
        target_mask_attr_name: str | None = None,
<<<<<<< HEAD
        max_num_neighbours: int = 32,
    ) -> None:
=======
    ):
>>>>>>> ffda24b3
        super().__init__(source_name, target_name, source_mask_attr_name, target_mask_attr_name)
        assert isinstance(cutoff_factor, (int, float)), "Cutoff factor must be a float"
        assert isinstance(max_num_neighbours, int), "Number of nearest neighbours must be an integer"
        assert cutoff_factor > 0, "Cutoff factor must be positive"
        assert max_num_neighbours > 0, "Number of nearest neighbours must be positive"
        self.cutoff_factor = cutoff_factor
        self.max_num_neighbours = max_num_neighbours

    def get_cutoff_radius(self, graph: HeteroData, mask_attr: torch.Tensor | None = None) -> float:
        """Compute the cut-off radius.

        The cut-off radius is computed as the product of the target nodes
        reference distance and the cut-off factor.

        Parameters
        ----------
        graph : HeteroData
            The graph.
        mask_attr : torch.Tensor
            The mask attribute.

        Returns
        -------
        float
            The cut-off radius.
        """
        target_nodes = graph[self.target_name]
        if mask_attr is not None:
            # If masking target nodes, we have to recompute the grid reference distance only over the masked nodes
            mask = target_nodes[mask_attr].cpu()
            target_grid_reference_distance = get_grid_reference_distance(target_nodes.x.cpu(), mask)
        else:
            target_grid_reference_distance = target_nodes._grid_reference_distance

        radius = target_grid_reference_distance * self.cutoff_factor
        return radius

    def prepare_node_data(self, graph: HeteroData) -> tuple[NodeStorage, NodeStorage]:
        """Prepare node information and get source and target nodes."""
        self.radius = self.get_cutoff_radius(graph)
        return super().prepare_node_data(graph)

    def compute_edge_index(self, source_nodes: NodeStorage, target_nodes: NodeStorage) -> torch.Tensor:
        """Get the adjacency matrix for the cut-off method.

        Parameters
        ----------
        source_nodes : NodeStorage
            The source nodes.
        target_nodes : NodeStorage
            The target nodes.

        Returns
        -------
        torch.Tensor of shape (2, num_edges)
            The adjacency matrix.
        """
        LOGGER.info(
            "Using CutOff-Edges (with radius = %.1f km) between %s and %s.",
            self.radius * EARTH_RADIUS,
            self.source_name,
            self.target_name,
        )

        edge_idx = radius(
            latlon_rad_to_cartesian(source_nodes.x),
            latlon_rad_to_cartesian(target_nodes.x),
            r=self.radius,
            max_num_neighbors=self.max_num_neighbours,
        )
        edge_idx = torch.flip(edge_idx, [0])
        return edge_idx


class MultiScaleEdges(BaseEdgeBuilder):
    """Base class for multi-scale edges in the nodes of a graph.

    Attributes
    ----------
    source_name : str
        The name of the source nodes.
    target_name : str
        The name of the target nodes.
    x_hops : int
        Number of hops (in the refined icosahedron) between two nodes to connect
        them with an edge.

    Methods
    -------
    register_edges(graph)
        Register the edges in the graph.
    register_attributes(graph, config)
        Register attributes in the edges of the graph.
    update_graph(graph, attrs_config)
        Update the graph with the edges.
    """

    VALID_NODES = [
        TriNodes,
        HexNodes,
        LimitedAreaTriNodes,
        LimitedAreaHexNodes,
        StretchedTriNodes,
    ]

    def __init__(self, source_name: str, target_name: str, x_hops: int, **kwargs):
        super().__init__(source_name, target_name)
        assert source_name == target_name, f"{self.__class__.__name__} requires source and target nodes to be the same."
        assert isinstance(x_hops, int), "Number of x_hops must be an integer"
        assert x_hops > 0, "Number of x_hops must be positive"
        self.x_hops = x_hops

    def add_edges_from_tri_nodes(self, nodes: NodeStorage) -> NodeStorage:
        nodes["_nx_graph"] = tri_icosahedron.add_edges_to_nx_graph(
            nodes["_nx_graph"],
            resolutions=nodes["_resolutions"],
            x_hops=self.x_hops,
            area_mask_builder=nodes.get("_area_mask_builder", None),
        )

        return nodes

    def add_edges_from_stretched_tri_nodes(self, nodes: NodeStorage) -> NodeStorage:
        all_points_mask_builder = KNNAreaMaskBuilder("all_nodes", 1.0)
        all_points_mask_builder.fit_coords(nodes.x.numpy())

        nodes["_nx_graph"] = tri_icosahedron.add_edges_to_nx_graph(
            nodes["_nx_graph"],
            resolutions=nodes["_resolutions"],
            x_hops=self.x_hops,
            area_mask_builder=all_points_mask_builder,
        )
        return nodes

    def add_edges_from_hex_nodes(self, nodes: NodeStorage) -> NodeStorage:
        nodes["_nx_graph"] = hex_icosahedron.add_edges_to_nx_graph(
            nodes["_nx_graph"],
            resolutions=nodes["_resolutions"],
            x_hops=self.x_hops,
        )

        return nodes

<<<<<<< HEAD
    def compute_edge_index(self, source_nodes: NodeStorage, target_nodes: NodeStorage) -> torch.Tensor:
        if self.node_type in [TriNodes.__name__, LimitedAreaTriNodes.__name__]:
=======
    def get_adjacency_matrix(self, source_nodes: NodeStorage, target_nodes: NodeStorage):
        if source_nodes.node_type in [TriNodes.__name__, LimitedAreaTriNodes.__name__]:
>>>>>>> ffda24b3
            source_nodes = self.add_edges_from_tri_nodes(source_nodes)
        elif source_nodes.node_type in [HexNodes.__name__, LimitedAreaHexNodes.__name__]:
            source_nodes = self.add_edges_from_hex_nodes(source_nodes)
        elif source_nodes.node_type == StretchedTriNodes.__name__:
            source_nodes = self.add_edges_from_stretched_tri_nodes(source_nodes)
        else:
            raise ValueError(f"Invalid node type {source_nodes.node_type}")

        adjmat = nx.to_scipy_sparse_array(source_nodes["_nx_graph"], format="coo")

        # Get source & target indices of the edges
        edge_index = np.stack([adjmat.col, adjmat.row], axis=0)

        return torch.from_numpy(edge_index).to(torch.int32)

    def update_graph(self, graph: HeteroData, attrs_config: DotDict | None = None) -> HeteroData:
        node_type = graph[self.source_name].node_type
        valid_node_names = [n.__name__ for n in self.VALID_NODES]
        assert node_type in valid_node_names, f"{self.__class__.__name__} requires {','.join(valid_node_names)} nodes."

        return super().update_graph(graph, attrs_config)


class ICONTopologicalBaseEdgeBuilder(BaseEdgeBuilder):
    """Base class for computing edges based on ICON grid topology.

    Attributes
    ----------
    source_name : str
        The name of the source nodes.
    target_name : str
        The name of the target nodes.
    icon_mesh   : str
        The name of the ICON mesh (defines both the processor mesh and the data)
    """

    def __init__(
        self,
        source_name: str,
        target_name: str,
        icon_mesh: str,
        source_mask_attr_name: str | None = None,
        target_mask_attr_name: str | None = None,
    ):
        self.icon_mesh = icon_mesh
        super().__init__(source_name, target_name, source_mask_attr_name, target_mask_attr_name)

    def update_graph(self, graph: HeteroData, attrs_config: DotDict = None) -> HeteroData:
        """Update the graph with the edges."""
        assert self.icon_mesh is not None, f"{self.__class__.__name__} requires initialized icon_mesh."
        self.icon_sub_graph = graph[self.icon_mesh][self.sub_graph_address]
        return super().update_graph(graph, attrs_config)

    def get_adjacency_matrix(self, source_nodes: NodeStorage, target_nodes: NodeStorage):
        """Parameters
        ----------
        source_nodes : NodeStorage
            The source nodes.
        target_nodes : NodeStorage
            The target nodes.
        """
        LOGGER.info(f"Using ICON topology {self.source_name}>{self.target_name}")
        nrows = self.icon_sub_graph.num_edges
        adj_matrix = scipy.sparse.coo_matrix(
            (
                np.ones(nrows),
                (
                    self.icon_sub_graph.edge_vertices[:, self.vertex_index[0]],
                    self.icon_sub_graph.edge_vertices[:, self.vertex_index[1]],
                ),
            )
        )
        return adj_matrix


class ICONTopologicalProcessorEdges(ICONTopologicalBaseEdgeBuilder):
    """Computes edges based on ICON grid topology: processor grid built
    from ICON grid vertices.
    """

    def __init__(
        self,
        source_name: str,
        target_name: str,
        icon_mesh: str,
        source_mask_attr_name: str | None = None,
        target_mask_attr_name: str | None = None,
    ):
        self.sub_graph_address = "_multi_mesh"
        self.vertex_index = (1, 0)
        super().__init__(
            source_name,
            target_name,
            icon_mesh,
            source_mask_attr_name,
            target_mask_attr_name,
        )


class ICONTopologicalEncoderEdges(ICONTopologicalBaseEdgeBuilder):
    """Computes encoder edges based on ICON grid topology: ICON cell
    circumcenters for mapped onto processor grid built from ICON grid
    vertices.
    """

    def __init__(
        self,
        source_name: str,
        target_name: str,
        icon_mesh: str,
        source_mask_attr_name: str | None = None,
        target_mask_attr_name: str | None = None,
    ):
        self.sub_graph_address = "_cell_grid"
        self.vertex_index = (1, 0)
        super().__init__(
            source_name,
            target_name,
            icon_mesh,
            source_mask_attr_name,
            target_mask_attr_name,
        )


class ICONTopologicalDecoderEdges(ICONTopologicalBaseEdgeBuilder):
    """Computes encoder edges based on ICON grid topology: mapping from
    processor grid built from ICON grid vertices onto ICON cell
    circumcenters.
    """

    def __init__(
        self,
        source_name: str,
        target_name: str,
        icon_mesh: str,
        source_mask_attr_name: str | None = None,
        target_mask_attr_name: str | None = None,
    ):
        self.sub_graph_address = "_cell_grid"
        self.vertex_index = (0, 1)
        super().__init__(
            source_name,
            target_name,
            icon_mesh,
            source_mask_attr_name,
            target_mask_attr_name,
        )<|MERGE_RESOLUTION|>--- conflicted
+++ resolved
@@ -29,11 +29,8 @@
 from anemoi.graphs import EARTH_RADIUS
 from anemoi.graphs.generate import hex_icosahedron
 from anemoi.graphs.generate import tri_icosahedron
-<<<<<<< HEAD
+from anemoi.graphs.generate.masks import KNNAreaMaskBuilder
 from anemoi.graphs.generate.transforms import latlon_rad_to_cartesian
-=======
-from anemoi.graphs.generate.masks import KNNAreaMaskBuilder
->>>>>>> ffda24b3
 from anemoi.graphs.nodes.builders.from_refined_icosahedron import HexNodes
 from anemoi.graphs.nodes.builders.from_refined_icosahedron import LimitedAreaHexNodes
 from anemoi.graphs.nodes.builders.from_refined_icosahedron import LimitedAreaTriNodes
@@ -75,15 +72,7 @@
     def get_edge_index(self, graph: HeteroData) -> torch.Tensor:
         """Get the edge index."""
         source_nodes, target_nodes = self.prepare_node_data(graph)
-<<<<<<< HEAD
         return self.compute_edge_index(source_nodes, target_nodes)
-=======
-
-        adjmat = self.get_adjacency_matrix(source_nodes, target_nodes)
-        # Get source & target indices of the edges
-        edge_index = np.stack([adjmat.col, adjmat.row], axis=0)
-        return torch.from_numpy(edge_index).to(torch.int32)
->>>>>>> ffda24b3
 
     def register_edges(self, graph: HeteroData) -> HeteroData:
         """Register edges in the graph.
@@ -308,12 +297,8 @@
         cutoff_factor: float,
         source_mask_attr_name: str | None = None,
         target_mask_attr_name: str | None = None,
-<<<<<<< HEAD
         max_num_neighbours: int = 32,
     ) -> None:
-=======
-    ):
->>>>>>> ffda24b3
         super().__init__(source_name, target_name, source_mask_attr_name, target_mask_attr_name)
         assert isinstance(cutoff_factor, (int, float)), "Cutoff factor must be a float"
         assert isinstance(max_num_neighbours, int), "Number of nearest neighbours must be an integer"
@@ -457,13 +442,8 @@
 
         return nodes
 
-<<<<<<< HEAD
     def compute_edge_index(self, source_nodes: NodeStorage, target_nodes: NodeStorage) -> torch.Tensor:
-        if self.node_type in [TriNodes.__name__, LimitedAreaTriNodes.__name__]:
-=======
-    def get_adjacency_matrix(self, source_nodes: NodeStorage, target_nodes: NodeStorage):
         if source_nodes.node_type in [TriNodes.__name__, LimitedAreaTriNodes.__name__]:
->>>>>>> ffda24b3
             source_nodes = self.add_edges_from_tri_nodes(source_nodes)
         elif source_nodes.node_type in [HexNodes.__name__, LimitedAreaHexNodes.__name__]:
             source_nodes = self.add_edges_from_hex_nodes(source_nodes)
