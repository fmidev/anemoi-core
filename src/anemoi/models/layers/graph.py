# (C) Copyright 2024 Anemoi contributors.
#
# This software is licensed under the terms of the Apache Licence Version 2.0
# which can be obtained at http://www.apache.org/licenses/LICENSE-2.0.
#
# In applying this licence, ECMWF does not waive the privileges and immunities
# granted to it by virtue of its status as an intergovernmental organisation
# nor does it submit to any jurisdiction.


import einops
import torch
from torch import Tensor
from torch import nn
from torch_geometric.data import HeteroData


class TrainableTensor(nn.Module):
    """Trainable Tensor Module."""

    def __init__(self, tensor_size: int, trainable_size: int) -> None:
        """Initialize TrainableTensor."""
        super().__init__()

        if trainable_size > 0:
            trainable = nn.Parameter(
                torch.empty(
                    tensor_size,
                    trainable_size,
                ),
            )
            nn.init.constant_(trainable, 0)
        else:
            trainable = None
        self.register_parameter("trainable", trainable)

    def forward(self, x: Tensor, batch_size: int) -> Tensor:
        latent = [einops.repeat(x, "e f -> (repeat e) f", repeat=batch_size)]
        if self.trainable is not None:
            latent.append(einops.repeat(self.trainable.to(x.device), "e f -> (repeat e) f", repeat=batch_size))
        return torch.cat(
            latent,
            dim=-1,  # feature dimension
        )


<<<<<<< HEAD
class NamedNodesAttributes(torch.nn.Module):
    """Named Node Attributes Module."""
=======
class NamedNodesAttributes(nn.Module):
    """Named Nodes Attributes information.

    Attributes
    ----------
    num_nodes : dict[str, int]
        Number of nodes for each group of nodes.
    attr_ndims : dict[str, int]
        Total dimension of node attributes (non-trainable + trainable) for each group of nodes.
    trainable_tensors : nn.ModuleDict
        Dictionary of trainable tensors for each group of nodes.

    Methods
    -------
    get_coordinates(self, name: str) -> Tensor
        Get the coordinates of a set of nodes.
    forward( self, name: str, batch_size: int) -> Tensor
        Get the node attributes to be passed trough the graph neural network.
    """

    num_nodes: dict[str, int]
    attr_ndims: dict[str, int]
    trainable_tensors: dict[str, TrainableTensor]
>>>>>>> 88745715

    def __init__(self, num_trainable_params: int, graph_data: HeteroData) -> None:
        """Initialize NamedNodesAttributes."""
        super().__init__()

<<<<<<< HEAD
        self.num_trainable_params = num_trainable_params
        self.register_fixed_attributes(graph_data)

        self.trainable_tensors = nn.ModuleDict()
        for nodes_name in self.nodes_names:
            self.register_coordinates(nodes_name, graph_data[nodes_name].x)
            self.register_tensor(nodes_name)

    def register_fixed_attributes(self, graph_data: HeteroData) -> None:
        """Register fixed attributes."""
        self.nodes_names = list(graph_data.node_types)
        self.num_nodes = {nodes_name: graph_data[nodes_name].num_nodes for nodes_name in self.nodes_names}
        self.coord_dims = {nodes_name: 2 * graph_data[nodes_name].x.shape[1] for nodes_name in self.nodes_names}
        self.attr_ndims = {
            nodes_name: self.coord_dims[nodes_name] + self.num_trainable_params for nodes_name in self.nodes_names
        }

    def register_coordinates(self, name: str, node_coords: torch.Tensor) -> None:
=======
        self.define_fixed_attributes(graph_data, num_trainable_params)

        self.trainable_tensors = nn.ModuleDict()
        for nodes_name, nodes in graph_data.node_items():
            self.register_coordinates(nodes_name, nodes.x)
            self.register_tensor(nodes_name, num_trainable_params)

    def define_fixed_attributes(self, graph_data: HeteroData, num_trainable_params: int) -> None:
        """Define fixed attributes."""
        nodes_names = list(graph_data.node_types)
        self.num_nodes = {nodes_name: graph_data[nodes_name].num_nodes for nodes_name in nodes_names}
        self.attr_ndims = {
            nodes_name: 2 * graph_data[nodes_name].x.shape[1] + num_trainable_params for nodes_name in nodes_names
        }

    def register_coordinates(self, name: str, node_coords: Tensor) -> None:
>>>>>>> 88745715
        """Register coordinates."""
        sin_cos_coords = torch.cat([torch.sin(node_coords), torch.cos(node_coords)], dim=-1)
        self.register_buffer(f"latlons_{name}", sin_cos_coords, persistent=True)

<<<<<<< HEAD
    def register_tensor(self, name: str) -> None:
        """Register a trainable tensor."""
        self.trainable_tensors[name] = TrainableTensor(self.num_nodes[name], self.num_trainable_params)

    def forward(self, name: str, batch_size: int) -> Tensor:
        """Forward pass."""
=======
    def get_coordinates(self, name: str) -> Tensor:
        """Return original coordinates."""
        sin_cos_coords = getattr(self, f"latlons_{name}")
        ndim = sin_cos_coords.shape[1] // 2
        sin_values = sin_cos_coords[:, :ndim]
        cos_values = sin_cos_coords[:, ndim:]
        return torch.atan2(sin_values, cos_values)

    def register_tensor(self, name: str, num_trainable_params: int) -> None:
        """Register a trainable tensor."""
        self.trainable_tensors[name] = TrainableTensor(self.num_nodes[name], num_trainable_params)

    def forward(self, name: str, batch_size: int) -> Tensor:
        """Returns the node attributes to be passed trough the graph neural network.

        It includes both the coordinates and the trainable parameters.
        """
>>>>>>> 88745715
        latlons = getattr(self, f"latlons_{name}")
        return self.trainable_tensors[name](latlons, batch_size)<|MERGE_RESOLUTION|>--- conflicted
+++ resolved
@@ -44,10 +44,6 @@
         )
 
 
-<<<<<<< HEAD
-class NamedNodesAttributes(torch.nn.Module):
-    """Named Node Attributes Module."""
-=======
 class NamedNodesAttributes(nn.Module):
     """Named Nodes Attributes information.
 
@@ -71,32 +67,11 @@
     num_nodes: dict[str, int]
     attr_ndims: dict[str, int]
     trainable_tensors: dict[str, TrainableTensor]
->>>>>>> 88745715
 
     def __init__(self, num_trainable_params: int, graph_data: HeteroData) -> None:
         """Initialize NamedNodesAttributes."""
         super().__init__()
 
-<<<<<<< HEAD
-        self.num_trainable_params = num_trainable_params
-        self.register_fixed_attributes(graph_data)
-
-        self.trainable_tensors = nn.ModuleDict()
-        for nodes_name in self.nodes_names:
-            self.register_coordinates(nodes_name, graph_data[nodes_name].x)
-            self.register_tensor(nodes_name)
-
-    def register_fixed_attributes(self, graph_data: HeteroData) -> None:
-        """Register fixed attributes."""
-        self.nodes_names = list(graph_data.node_types)
-        self.num_nodes = {nodes_name: graph_data[nodes_name].num_nodes for nodes_name in self.nodes_names}
-        self.coord_dims = {nodes_name: 2 * graph_data[nodes_name].x.shape[1] for nodes_name in self.nodes_names}
-        self.attr_ndims = {
-            nodes_name: self.coord_dims[nodes_name] + self.num_trainable_params for nodes_name in self.nodes_names
-        }
-
-    def register_coordinates(self, name: str, node_coords: torch.Tensor) -> None:
-=======
         self.define_fixed_attributes(graph_data, num_trainable_params)
 
         self.trainable_tensors = nn.ModuleDict()
@@ -113,19 +88,10 @@
         }
 
     def register_coordinates(self, name: str, node_coords: Tensor) -> None:
->>>>>>> 88745715
         """Register coordinates."""
         sin_cos_coords = torch.cat([torch.sin(node_coords), torch.cos(node_coords)], dim=-1)
         self.register_buffer(f"latlons_{name}", sin_cos_coords, persistent=True)
 
-<<<<<<< HEAD
-    def register_tensor(self, name: str) -> None:
-        """Register a trainable tensor."""
-        self.trainable_tensors[name] = TrainableTensor(self.num_nodes[name], self.num_trainable_params)
-
-    def forward(self, name: str, batch_size: int) -> Tensor:
-        """Forward pass."""
-=======
     def get_coordinates(self, name: str) -> Tensor:
         """Return original coordinates."""
         sin_cos_coords = getattr(self, f"latlons_{name}")
@@ -143,6 +109,5 @@
 
         It includes both the coordinates and the trainable parameters.
         """
->>>>>>> 88745715
         latlons = getattr(self, f"latlons_{name}")
         return self.trainable_tensors[name](latlons, batch_size)