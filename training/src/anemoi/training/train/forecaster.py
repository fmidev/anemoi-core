# (C) Copyright 2024 Anemoi contributors.
#
# This software is licensed under the terms of the Apache Licence Version 2.0
# which can be obtained at http://www.apache.org/licenses/LICENSE-2.0.
#
# In applying this licence, ECMWF does not waive the privileges and immunities
# granted to it by virtue of its status as an intergovernmental organisation
# nor does it submit to any jurisdiction.

from __future__ import annotations

from __future__ import annotations

import logging
from collections import defaultdict
from typing import TYPE_CHECKING

import numpy as np
import pytorch_lightning as pl
import torch
from hydra.utils import instantiate
from omegaconf import DictConfig
from omegaconf import ListConfig
from omegaconf import OmegaConf
from timm.scheduler import CosineLRScheduler
from torch.distributed.optim import ZeroRedundancyOptimizer
from torch.utils.checkpoint import checkpoint

from anemoi.models.data_indices.collection import IndexCollection
from anemoi.models.distributed.graph import gather_tensor
from anemoi.models.distributed.shapes import apply_shard_shapes
from anemoi.models.interface import AnemoiModelInterface
from anemoi.training.losses.utils import grad_scaler
from anemoi.training.losses.weightedloss import BaseWeightedLoss
from anemoi.training.schemas.base_schema import BaseSchema
from anemoi.training.schemas.base_schema import convert_to_omegaconf
from anemoi.training.schemas.training import LossScalingSchema  # noqa: TC001
from anemoi.training.schemas.training import PressureLevelScalerSchema  # noqa: TC001
from anemoi.training.schemas.training import TrainingSchema  # noqa: TC001
from anemoi.training.utils.masks import Boolean1DMask
from anemoi.training.utils.masks import NoOutputMask

if TYPE_CHECKING:
    from collections.abc import Generator
    from collections.abc import Mapping

    from torch.distributed.distributed_c10d import ProcessGroup
    from torch_geometric.data import HeteroData

    from anemoi.models.data_indices.collection import IndexCollection


LOGGER = logging.getLogger(__name__)


class GraphForecaster(pl.LightningModule):
    """Graph neural network forecaster for PyTorch Lightning."""

    def __init__(
        self,
        *,
        config: BaseSchema,
        graph_data: HeteroData,
        statistics: dict,
        data_indices: IndexCollection,
        metadata: dict,
        supporting_arrays: dict,
    ) -> None:
        """Initialize graph neural network forecaster.

        Parameters
        ----------
        config : DictConfig
            Job configuration
        graph_data : HeteroData
            Graph object
        statistics : dict
            Statistics of the training data
        data_indices : IndexCollection
            Indices of the training data,
        metadata : dict
            Provenance information
        supporting_arrays : dict
            Supporting NumPy arrays to store in the checkpoint

        """
        super().__init__()

        graph_data = graph_data.to(self.device)

        if config.model.output_mask is not None:
            self.output_mask = Boolean1DMask(graph_data[config.graph.data][config.model.output_mask])
        else:
            self.output_mask = NoOutputMask()

        self.model = AnemoiModelInterface(
            statistics=statistics,
            data_indices=data_indices,
            metadata=metadata,
            supporting_arrays=supporting_arrays | self.output_mask.supporting_arrays,
            graph_data=graph_data,
            config=convert_to_omegaconf(config),
        )
        self.config = config
        self.data_indices = data_indices

        self.save_hyperparameters()

        self.latlons_data = graph_data[config.graph.data].x
        self.node_weights = self.get_node_weights(config.model_dump(by_alias=True).training, graph_data)
        self.node_weights = self.output_mask.apply(self.node_weights, dim=0, fill_value=0.0)

        self.logger_enabled = config.diagnostics.log.wandb.enabled or config.diagnostics.log.mlflow.enabled

        variable_scaling = self.get_variable_scaling(
            config.model_dump(by_alias=True).training.variable_loss_scaling,
            config.model_dump(by_alias=True).training.pressure_level_scaler,
            data_indices,
        )

        self.internal_metric_ranges, self.val_metric_ranges = self.get_val_metric_ranges(config.training, data_indices)

        # Check if the model is a stretched grid
        if graph_data["hidden"].node_type == "StretchedTriNodes":
            mask_name = config.graph.nodes.hidden.node_builder.mask_attr_name
            limited_area_mask = graph_data[config.graph.data][mask_name].squeeze().bool()
        else:
            limited_area_mask = torch.ones((1,))

        # Kwargs to pass to the loss function
        loss_kwargs = {"node_weights": self.node_weights}

        # Scalars to include in the loss function, must be of form (dim, scalar)
        # Use -1 for the variable dimension, -2 for the latlon dimension
        # Add mask multiplying NaN locations with zero. At this stage at [[1]].
        # Filled after first application of preprocessor. dimension=[-2, -1] (latlon, n_outputs).
        self.scalars = {
            "variable": (-1, variable_scaling),
            "loss_weights_mask": ((-2, -1), torch.ones((1, 1))),
            "limited_area_mask": (2, limited_area_mask),
        }
        self.updated_loss_mask = False

        self.loss = self.get_loss_function(
            config.model_dump(by_alias=True).training.training_loss,
            scalars=self.scalars,
            **loss_kwargs,
        )

        assert isinstance(self.loss, BaseWeightedLoss) and not isinstance(
            self.loss,
            torch.nn.ModuleList,
        ), f"Loss function must be a `BaseWeightedLoss`, not a {type(self.loss).__name__!r}"

        self.metrics = self.get_loss_function(
            config.model_dump(by_alias=True).training.validation_metrics,
            scalars=self.scalars,
            **loss_kwargs,
        )
        if not isinstance(self.metrics, torch.nn.ModuleList):
            self.metrics = torch.nn.ModuleList([self.metrics])

        # set flag if loss and metrics support sharding
        self.metrics_support_sharding = all(isinstance(metric, BaseWeightedLoss) for metric in self.metrics)

        if config.training.loss_gradient_scaling:
            self.loss.register_full_backward_hook(grad_scaler, prepend=False)

        self.multi_step = config.training.multistep_input
        self.lr = (
            config.hardware.num_nodes
            * config.hardware.num_gpus_per_node
            * config.training.lr.rate
            / config.hardware.num_gpus_per_model
        )

        self.warmup_t = config.training.lr.warmup_t
        self.lr_iterations = config.training.lr.iterations
        self.lr_min = config.training.lr.min
        self.rollout = config.training.rollout.start
        self.rollout_epoch_increment = config.training.rollout.epoch_increment
        self.rollout_max = config.training.rollout.max

        self.use_zero_optimizer = config.training.zero_optimizer

        self.model_comm_group = None
        self.reader_groups = None

        reader_group_size = self.config.dataloader.get("read_group_size", self.config.hardware.num_gpus_per_model)
        self.grid_indices = instantiate(self.config.dataloader.grid_indices, reader_group_size=reader_group_size)
        self.grid_indices.setup(graph_data)
        self.grid_dim = -2

        self.keep_batch_sharded = self.config.model.get("keep_batch_sharded", False)
        read_group_supports_sharding = reader_group_size == self.config.hardware.num_gpus_per_model
        assert read_group_supports_sharding or not self.keep_batch_sharded, (
            f"Reader group size {reader_group_size} does not match the number of GPUs per model "
            f"{self.config.hardware.num_gpus_per_model}, but `model.keep_batch_sharded=True` was set. ",
            "Please set `model.keep_batch_sharded=False` or set `dataloader.read_group_size` = `hardware.num_gpus_per_model`.",
        )
        model_supports_sharding = getattr(self.model.model, "supports_sharded_input", False)
        assert model_supports_sharding or not self.keep_batch_sharded, (
            f"Model {self.model.model} does not support sharded inputs, but `model.keep_batch_sharded=True` was set. ",
            "Please set `model.keep_batch_sharded=False` or ensure that the model supports sharded inputs.",
        )

        LOGGER.debug("Rollout window length: %d", self.rollout)
        LOGGER.debug("Rollout increase every : %d epochs", self.rollout_epoch_increment)
        LOGGER.debug("Rollout max : %d", self.rollout_max)
        LOGGER.debug("Multistep: %d", self.multi_step)

        # lazy init model and reader group info, will be set by the DDPGroupStrategy:
        self.model_comm_group_id = 0
        self.model_comm_group_rank = 0
        self.model_comm_num_groups = 1

        self.reader_group_id = 0
        self.reader_group_rank = 0

    def forward(
        self,
        x: torch.Tensor,
        grid_shard_slice: Optional[slice] = None,
        grid_shard_shapes: Optional[list] = None,
    ) -> torch.Tensor:
        return self.model(x, self.model_comm_group, grid_shard_slice, grid_shard_shapes)

    # Future import breaks other type hints TODO Harrison Cook
    @staticmethod
    def get_loss_function(
        config: DictConfig,
<<<<<<< HEAD
        scalars: Union[dict[str, tuple[Union[int, tuple[int, ...], torch.Tensor]]], None] = None,
        **kwargs,
    ) -> Union[BaseWeightedLoss, torch.nn.ModuleList]:
=======
        scalars: dict[str, tuple[int | tuple[int, ...] | torch.Tensor]] | None = None,
        **kwargs,
    ) -> BaseWeightedLoss | torch.nn.ModuleList:
>>>>>>> 21d06be9
        """Get loss functions from config.

        Can be ModuleList if multiple losses are specified.

        Parameters
        ----------
        config : DictConfig
            Loss function configuration, should include `scalars` if scalars are to be added to the loss function.
        scalars : Union[dict[str, tuple[Union[int, tuple[int, ...], torch.Tensor]]], None], optional
            Scalars which can be added to the loss function. Defaults to None., by default None
            If a scalar is to be added to the loss, ensure it is in `scalars` in the loss config
            E.g.
                If `scalars: ['variable']` is set in the config, and `variable` in `scalars`
                `variable` will be added to the scalar of the loss function.
        kwargs : Any
            Additional arguments to pass to the loss function

        Returns
        -------
        Union[BaseWeightedLoss, torch.nn.ModuleList]
            Loss function, or list of metrics

        Raises
        ------
        TypeError
            If not a subclass of `BaseWeightedLoss`
        ValueError
            If scalar is not found in valid scalars
        """
        if isinstance(config, ListConfig):
            return torch.nn.ModuleList(
                [
                    GraphForecaster.get_loss_function(
                        OmegaConf.create(loss_config),
                        scalars=scalars,
                        **kwargs,
                    )
                    for loss_config in config
                ],
            )

        loss_config = OmegaConf.to_container(config, resolve=True)

        scalars_to_include = loss_config.pop("scalars", [])

        # Instantiate the loss function with the loss_init_config
        loss_function = instantiate(loss_config, **kwargs)

        if not isinstance(loss_function, BaseWeightedLoss):
            error_msg = f"Loss must be a subclass of 'BaseWeightedLoss', not {type(loss_function)}"
            raise TypeError(error_msg)

        for key in scalars_to_include:
            if key not in scalars or []:
                error_msg = f"Scalar {key!r} not found in valid scalars: {list(scalars.keys())}"
                raise ValueError(error_msg)
            loss_function.add_scalar(*scalars[key], name=key)

        return loss_function

    def training_weights_for_imputed_variables(
        self,
        batch: torch.Tensor,
    ) -> None:
        """Update the loss weights mask for imputed variables."""
        if "loss_weights_mask" in self.loss.scalar:
            loss_weights_mask = torch.ones((1, 1), device=batch.device)
            found_loss_mask_training = False
            # iterate over all pre-processors and check if they have a loss_mask_training attribute
            for pre_processor in self.model.pre_processors.processors.values():
                if hasattr(pre_processor, "loss_mask_training"):
                    loss_weights_mask = loss_weights_mask * pre_processor.loss_mask_training
                    found_loss_mask_training = True
                # if transform_loss_mask function exists for preprocessor apply it
                if hasattr(pre_processor, "transform_loss_mask") and found_loss_mask_training:
                    loss_weights_mask = pre_processor.transform_loss_mask(loss_weights_mask)
            # update scaler with loss_weights_mask retrieved from preprocessors
            self.loss.update_scalar(scalar=loss_weights_mask.cpu(), name="loss_weights_mask")
            self.scalars["loss_weights_mask"] = ((-2, -1), loss_weights_mask.cpu())

        self.updated_loss_mask = True

    @staticmethod
    def get_val_metric_ranges(config: TrainingSchema, data_indices: IndexCollection) -> tuple[dict, dict]:

        metric_ranges = defaultdict(list)
        metric_ranges_validation = defaultdict(list)

        for key, idx in data_indices.internal_model.output.name_to_index.items():
            split = key.split("_")
            if len(split) > 1 and split[-1].isdigit():
                # Group metrics for pressure levels (e.g., Q, T, U, V, etc.)
                metric_ranges[f"pl_{split[0]}"].append(idx)
            else:
                metric_ranges[f"sfc_{key}"].append(idx)

            # Specific metrics from hydra to log in logger
            if key in config.metrics:
                metric_ranges[key] = [idx]

        # Add the full list of output indices
        metric_ranges["all"] = data_indices.internal_model.output.full.tolist()

        # metric for validation, after postprocessing
        for key, idx in data_indices.model.output.name_to_index.items():
            # Split pressure levels on "_" separator
            split = key.split("_")
            if len(split) > 1 and split[1].isdigit():
                # Create grouped metrics for pressure levels (e.g. Q, T, U, V, etc.) for logger
                metric_ranges_validation[f"pl_{split[0]}"].append(idx)
            else:
                metric_ranges_validation[f"sfc_{key}"].append(idx)
            # Create specific metrics from hydra to log in logger
            if key in config.metrics:
                metric_ranges_validation[key] = [idx]

        # Add the full list of output indices
        metric_ranges_validation["all"] = data_indices.model.output.full.tolist()

        return metric_ranges, metric_ranges_validation

    @staticmethod
    def get_variable_scaling(
        variable_loss_scaling_config: LossScalingSchema,
        pressure_level_scaling_config: PressureLevelScalerSchema,
        data_indices: IndexCollection,
    ) -> torch.Tensor:
        variable_loss_scaling = (
            np.ones((len(data_indices.internal_data.output.full),), dtype=np.float32)
            * variable_loss_scaling_config.default
        )
        pressure_level = instantiate(pressure_level_scaling_config)

        LOGGER.info(
            "Pressure level scaling: use scaler %s with slope %.4f and minimum %.2f",
            type(pressure_level).__name__,
            pressure_level.slope,
            pressure_level.minimum,
        )

        for key, idx in data_indices.internal_model.output.name_to_index.items():
            split = key.split("_")
            if len(split) > 1 and split[-1].isdigit():
                # Apply pressure level scaling
                if split[0] in variable_loss_scaling_config.pl:
                    variable_loss_scaling[idx] = variable_loss_scaling_config.pl[split[0]] * pressure_level.scaler(
                        int(split[-1]),
                    )
                else:
                    LOGGER.debug("Parameter %s was not scaled.", key)
            else:
                # Apply surface variable scaling
                if key in variable_loss_scaling_config.sfc:
                    variable_loss_scaling[idx] = variable_loss_scaling_config.sfc[key]
                else:
                    LOGGER.debug("Parameter %s was not scaled.", key)

        return torch.from_numpy(variable_loss_scaling)

    @staticmethod
    def get_node_weights(config: DictConfig, graph_data: HeteroData) -> torch.Tensor:
        node_weighting = instantiate(config.node_loss_weights)
        return node_weighting.weights(graph_data)

    def set_model_comm_group(
        self,
        model_comm_group: ProcessGroup,
        model_comm_group_id: int,
        model_comm_group_rank: int,
        model_comm_num_groups: int,
        model_comm_group_size: int,
    ) -> None:
        self.model_comm_group = model_comm_group
        self.model_comm_group_id = model_comm_group_id
        self.model_comm_group_rank = model_comm_group_rank
        self.model_comm_num_groups = model_comm_num_groups
        self.model_comm_group_size = model_comm_group_size

    def set_reader_groups(
        self,
        reader_groups: list[ProcessGroup],
        reader_group_id: int,
        reader_group_rank: int,
        reader_group_size: int,
    ) -> None:
        self.reader_groups = reader_groups
        self.reader_group_id = reader_group_id
        self.reader_group_rank = reader_group_rank
        self.reader_group_size = reader_group_size

    def advance_input(
        self,
        x: torch.Tensor,
        y_pred: torch.Tensor,
        batch: torch.Tensor,
        rollout_step: int,
    ) -> torch.Tensor:
        x = x.roll(-1, dims=1)

        # Get prognostic variables
        x[:, -1, :, :, self.data_indices.internal_model.input.prognostic] = y_pred[
            ...,
            self.data_indices.internal_model.output.prognostic,
        ]

        x[:, -1] = self.output_mask.rollout_boundary(x[:, -1], batch[:, -1], self.data_indices)

        # get new "constants" needed for time-varying fields
        x[:, -1, :, :, self.data_indices.internal_model.input.forcing] = batch[
            :,
            self.multi_step + rollout_step,
            :,
            :,
            self.data_indices.internal_data.input.forcing,
        ]
        return x

    def compute_loss_metrics(
        self,
        y_pred: torch.Tensor,
        y: torch.Tensor,
        rollout_step: int,
        validation_mode: bool = False,
        grid_shard_slice: Optional[slice] = None,
        grid_shard_shapes: Optional[list] = None,
    ) -> torch.Tensor:
        is_sharded = grid_shard_slice is not None
        sharding_supported = self.metrics_support_sharding or not validation_mode  # loss always supports sharding
        if is_sharded and not sharding_supported:  # gather tensors if loss and metrics do not support sharding
            shard_shapes = apply_shard_shapes(y_pred, self.grid_dim, grid_shard_shapes)
            y_pred_full = gather_tensor(torch.clone(y_pred), self.grid_dim, shard_shapes, self.model_comm_group)
            y_full = gather_tensor(torch.clone(y), self.grid_dim, shard_shapes, self.model_comm_group)
            grid_shard_slice, grid_shard_shapes = None, None
        else:
            y_pred_full, y_full = y_pred, y

        loss = self.loss(
            y_pred_full,
            y_full,
            grid_shard_slice=grid_shard_slice,
            group=self.model_comm_group,
        )

        metrics_next = {}
        if validation_mode:
            metrics_next = self.calculate_val_metrics(
                y_pred_full,
                y_full,
                rollout_step,
                grid_shard_slice=grid_shard_slice,
            )

        return loss, metrics_next

    def rollout_step(
        self,
        batch: torch.Tensor,
<<<<<<< HEAD
        rollout: Optional[int] = None,
        training_mode: bool = True,
        validation_mode: bool = False,
        grid_shard_slice: Optional[slice] = None,
        grid_shard_shapes: Optional[list] = None,
    ) -> Generator[tuple[Union[torch.Tensor, None], dict, list], None, None]:
=======
        rollout: int | None = None,
        training_mode: bool = True,
        validation_mode: bool = False,
    ) -> Generator[tuple[torch.Tensor | None, dict, list], None, None]:
>>>>>>> 21d06be9
        """Rollout step for the forecaster.

        Will run pre_processors on batch, but not post_processors on predictions.

        Parameters
        ----------
        batch : torch.Tensor
            Batch to use for rollout
        rollout : Optional[int], optional
            Number of times to rollout for, by default None
            If None, will use self.rollout
        training_mode : bool, optional
            Whether in training mode and to calculate the loss, by default True
            If False, loss will be None
        validation_mode : bool, optional
            Whether in validation mode, and to calculate validation metrics, by default False
            If False, metrics will be empty

        Yields
        ------
        Generator[tuple[Union[torch.Tensor, None], dict, list], None, None]
            Loss value, metrics, and predictions (per step)

        Returns
        -------
        None
            None
        """
        # for validation not normalized in-place because remappers cannot be applied in-place
        batch = self.model.pre_processors(batch, in_place=not validation_mode)

        if not self.updated_loss_mask:
            # update loss scalar after first application and initialization of preprocessors
            self.training_weights_for_imputed_variables(batch)

        # start rollout of preprocessed batch
        x = batch[
            :,
            0 : self.multi_step,
            ...,
            self.data_indices.internal_data.input.full,
        ]  # (bs, multi_step, latlon, nvar)
        msg = (
            "Batch length not sufficient for requested multi_step length!"
            f", {batch.shape[1]} !>= {rollout + self.multi_step}"
        )
        assert batch.shape[1] >= rollout + self.multi_step, msg

        for rollout_step in range(rollout or self.rollout):
            # prediction at rollout step rollout_step, shape = (bs, latlon, nvar)
            y_pred = self(x, grid_shard_slice, grid_shard_shapes)

            y = batch[:, self.multi_step + rollout_step, ..., self.data_indices.internal_data.output.full]
            # y includes the auxiliary variables, so we must leave those out when computing the loss
            loss, metrics_next = (
                checkpoint(
                    self.compute_loss_metrics,
                    y_pred,
                    y,
                    rollout_step,
                    validation_mode,
                    grid_shard_slice,
                    grid_shard_shapes,
                    use_reentrant=False,
                )
                if training_mode
                else None
            )

            x = self.advance_input(x, y_pred, batch, rollout_step)

            yield loss, metrics_next, y_pred

    def _step(
        self,
        batch: torch.Tensor,
        batch_idx: int,
        validation_mode: bool = False,
    ) -> tuple[torch.Tensor, Mapping[str, torch.Tensor]]:
        del batch_idx
        if self.keep_batch_sharded:
            grid_shard_shapes = self.grid_indices.shard_shapes
            grid_shard_slice = self.grid_indices.get_shard_indices(self.reader_group_rank)
        else:
            batch = self.allgather_batch(batch)
            grid_shard_shapes, grid_shard_slice = None, None

        loss = torch.zeros(1, dtype=batch.dtype, device=self.device, requires_grad=False)
        metrics = {}
        y_preds = []

        for loss_next, metrics_next, y_preds_next in self.rollout_step(
            batch,
            rollout=self.rollout,
            training_mode=True,
            validation_mode=validation_mode,
            grid_shard_slice=grid_shard_slice,
            grid_shard_shapes=grid_shard_shapes,
        ):
            loss += loss_next
            metrics.update(metrics_next)
            y_preds.extend(y_preds_next)

        loss *= 1.0 / self.rollout
        return loss, metrics, y_preds

    def allgather_batch(self, batch: torch.Tensor) -> torch.Tensor:
        """Allgather the batch-shards across the reader group.

        Parameters
        ----------
        batch : torch.Tensor
            Batch-shard of current reader rank

        Returns
        -------
        torch.Tensor
            Allgathered (full) batch
        """
        grid_shard_shapes = self.grid_indices.shard_shapes
        grid_size = self.grid_indices.grid_size

        if grid_size == batch.shape[self.grid_dim]:
            return batch  # already have the full grid

        shard_shapes = apply_shard_shapes(batch, self.grid_dim, grid_shard_shapes)
        tensor_list = [torch.empty(shard_shape, device=batch.device, dtype=batch.dtype) for shard_shape in shard_shapes]

        torch.distributed.all_gather(
            tensor_list,
            batch,
            group=self.reader_groups[self.reader_group_id],
        )

        return torch.cat(tensor_list, dim=self.grid_dim)

    def calculate_val_metrics(
        self,
        y_pred: torch.Tensor,
        y: torch.Tensor,
        rollout_step: int,
        grid_shard_slice: Optional[slice] = None,
    ) -> tuple[dict, list[torch.Tensor]]:
        """Calculate metrics on the validation output.

        Parameters
        ----------
            y_pred: torch.Tensor
                Predicted ensemble
            y: torch.Tensor
                Ground truth (target).
            rollout_step: int
                Rollout step

        Returns
        -------
            val_metrics, preds:
                validation metrics and predictions
        """
        metrics = {}
        y_postprocessed = self.model.post_processors(y, in_place=False)
        y_pred_postprocessed = self.model.post_processors(y_pred, in_place=False)

        for metric in self.metrics:
            metric_name = getattr(metric, "name", metric.__class__.__name__.lower())

            if not isinstance(metric, BaseWeightedLoss):
                # If not a weighted loss, we cannot feature scale, so call normally
                metrics[f"{metric_name}/{rollout_step + 1}"] = metric(
                    y_pred_postprocessed,
                    y_postprocessed,
                )
                continue

            for mkey, indices in self.val_metric_ranges.items():
                if "scale_validation_metrics" in self.config.training and (
                    mkey in self.config.training.scale_validation_metrics.metrics
                    or "*" in self.config.training.scale_validation_metrics.metrics
                ):
                    with metric.scalar.freeze_state():
                        for key in self.config.training.scale_validation_metrics.scalars_to_apply:
                            metric.add_scalar(*self.scalars[key], name=key)

                        # Use internal model space indices
                        internal_model_indices = self.internal_metric_ranges[mkey]

                        metrics[f"{metric_name}/{mkey}/{rollout_step + 1}"] = metric(
                            y_pred,
                            y,
                            scalar_indices=[..., internal_model_indices],
                            grid_shard_slice=grid_shard_slice,
                            group=self.model_comm_group,
                        )
                else:
                    if -1 in metric.scalar:
                        exception_msg = (
                            "Validation metrics cannot be scaled over the variable dimension"
                            " in the post processed space. Please specify them in the config"
                            " at `scale_validation_metrics`."
                        )
                        raise ValueError(exception_msg)

                    metrics[f"{metric_name}/{mkey}/{rollout_step + 1}"] = metric(
                        y_pred_postprocessed,
                        y_postprocessed,
                        scalar_indices=[..., indices],
                        grid_shard_slice=grid_shard_slice,
                        group=self.model_comm_group,
                    )

        return metrics

    def training_step(self, batch: torch.Tensor, batch_idx: int) -> torch.Tensor:
        train_loss, _, _ = self._step(batch, batch_idx)
        self.log(
            f"train_{getattr(self.loss, 'name', self.loss.__class__.__name__.lower())}",
            train_loss,
            on_epoch=True,
            on_step=True,
            prog_bar=True,
            logger=self.logger_enabled,
            batch_size=batch.shape[0],
            sync_dist=True,
        )
        self.log(
            "rollout",
            float(self.rollout),
            on_step=True,
            logger=self.logger_enabled,
            rank_zero_only=True,
            sync_dist=False,
        )
        return train_loss

    def lr_scheduler_step(self, scheduler: CosineLRScheduler, metric: None = None) -> None:
        """Step the learning rate scheduler by Pytorch Lightning.

        Parameters
        ----------
        scheduler : CosineLRScheduler
            Learning rate scheduler object.
        metric : Optional[Any]
            Metric object for e.g. ReduceLRonPlateau. Default is None.

        """
        del metric
        scheduler.step(epoch=self.trainer.global_step)

    def on_train_epoch_end(self) -> None:
        if self.rollout_epoch_increment > 0 and self.current_epoch % self.rollout_epoch_increment == 0:
            self.rollout += 1
            LOGGER.debug("Rollout window length: %d", self.rollout)
        self.rollout = min(self.rollout, self.rollout_max)

    def validation_step(self, batch: torch.Tensor, batch_idx: int) -> None:
        """
        Calculate the loss over a validation batch using the training loss function.

        Parameters
        ----------
        batch : torch.Tensor
            Validation batch
        batch_idx : int
            Batch inces

        Returns
        -------
        None
        """
        with torch.no_grad():
            val_loss, metrics, y_preds = self._step(batch, batch_idx, validation_mode=True)

        self.log(
            f"val_{getattr(self.loss, 'name', self.loss.__class__.__name__.lower())}",
            val_loss,
            on_epoch=True,
            on_step=True,
            prog_bar=True,
            logger=self.logger_enabled,
            batch_size=batch.shape[0],
            sync_dist=True,
        )

        for mname, mvalue in metrics.items():
            self.log(
                "val_" + mname,
                mvalue,
                on_epoch=True,
                on_step=False,
                prog_bar=False,
                logger=self.logger_enabled,
                batch_size=batch.shape[0],
                sync_dist=True,
            )

        return val_loss, y_preds

    def configure_optimizers(self) -> tuple[list[torch.optim.Optimizer], list[dict]]:
        if self.use_zero_optimizer:
            optimizer = ZeroRedundancyOptimizer(
                self.trainer.model.parameters(),
                optimizer_class=torch.optim.AdamW,
                betas=(0.9, 0.95),
                lr=self.lr,
            )
        else:
            optimizer = torch.optim.AdamW(
                self.trainer.model.parameters(),
                betas=(0.9, 0.95),
                lr=self.lr,
            )  # , fused=True)

        scheduler = CosineLRScheduler(
            optimizer,
            lr_min=self.lr_min,
            t_initial=self.lr_iterations,
            warmup_t=self.warmup_t,
        )
        return [optimizer], [{"scheduler": scheduler, "interval": "step"}]<|MERGE_RESOLUTION|>--- conflicted
+++ resolved
@@ -6,8 +6,6 @@
 # In applying this licence, ECMWF does not waive the privileges and immunities
 # granted to it by virtue of its status as an intergovernmental organisation
 # nor does it submit to any jurisdiction.
-
-from __future__ import annotations
 
 from __future__ import annotations
 
@@ -220,8 +218,8 @@
     def forward(
         self,
         x: torch.Tensor,
-        grid_shard_slice: Optional[slice] = None,
-        grid_shard_shapes: Optional[list] = None,
+        grid_shard_slice: slice | None = None,
+        grid_shard_shapes: list | None = None,
     ) -> torch.Tensor:
         return self.model(x, self.model_comm_group, grid_shard_slice, grid_shard_shapes)
 
@@ -229,15 +227,9 @@
     @staticmethod
     def get_loss_function(
         config: DictConfig,
-<<<<<<< HEAD
-        scalars: Union[dict[str, tuple[Union[int, tuple[int, ...], torch.Tensor]]], None] = None,
-        **kwargs,
-    ) -> Union[BaseWeightedLoss, torch.nn.ModuleList]:
-=======
         scalars: dict[str, tuple[int | tuple[int, ...] | torch.Tensor]] | None = None,
         **kwargs,
     ) -> BaseWeightedLoss | torch.nn.ModuleList:
->>>>>>> 21d06be9
         """Get loss functions from config.
 
         Can be ModuleList if multiple losses are specified.
@@ -461,8 +453,8 @@
         y: torch.Tensor,
         rollout_step: int,
         validation_mode: bool = False,
-        grid_shard_slice: Optional[slice] = None,
-        grid_shard_shapes: Optional[list] = None,
+        grid_shard_slice: slice | None = None,
+        grid_shard_shapes: list | None = None,
     ) -> torch.Tensor:
         is_sharded = grid_shard_slice is not None
         sharding_supported = self.metrics_support_sharding or not validation_mode  # loss always supports sharding
@@ -495,19 +487,12 @@
     def rollout_step(
         self,
         batch: torch.Tensor,
-<<<<<<< HEAD
-        rollout: Optional[int] = None,
-        training_mode: bool = True,
-        validation_mode: bool = False,
-        grid_shard_slice: Optional[slice] = None,
-        grid_shard_shapes: Optional[list] = None,
-    ) -> Generator[tuple[Union[torch.Tensor, None], dict, list], None, None]:
-=======
         rollout: int | None = None,
         training_mode: bool = True,
         validation_mode: bool = False,
+        grid_shard_slice: slice | None = None,
+        grid_shard_shapes: list | None = None,
     ) -> Generator[tuple[torch.Tensor | None, dict, list], None, None]:
->>>>>>> 21d06be9
         """Rollout step for the forecaster.
 
         Will run pre_processors on batch, but not post_processors on predictions.
@@ -649,7 +634,7 @@
         y_pred: torch.Tensor,
         y: torch.Tensor,
         rollout_step: int,
-        grid_shard_slice: Optional[slice] = None,
+        grid_shard_slice: slice | None = None,
     ) -> tuple[dict, list[torch.Tensor]]:
         """Calculate metrics on the validation output.
 
