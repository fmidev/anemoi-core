--- conflicted
+++ resolved
@@ -8,10 +8,9 @@
 # nor does it submit to any jurisdiction.
 from __future__ import annotations
 
-from __future__ import annotations
-
 import logging
 from collections import defaultdict
+from typing import TYPE_CHECKING
 from typing import TYPE_CHECKING
 
 import pytorch_lightning as pl
@@ -35,10 +34,7 @@
 from anemoi.training.schemas.training import TrainingSchema  # noqa: TC001
 from anemoi.training.utils.masks import Boolean1DMask
 from anemoi.training.utils.masks import NoOutputMask
-<<<<<<< HEAD
 from anemoi.training.utils.variables_metadata import ExtractVariableGroupAndLevel
-from anemoi.utils.config import DotDict
-=======
 
 if TYPE_CHECKING:
     from collections.abc import Generator
@@ -49,7 +45,6 @@
 
     from anemoi.models.data_indices.collection import IndexCollection
 
->>>>>>> 2732877c
 
 if TYPE_CHECKING:
     from collections.abc import Generator
@@ -124,7 +119,6 @@
 
         self.logger_enabled = config.diagnostics.log.wandb.enabled or config.diagnostics.log.mlflow.enabled
 
-<<<<<<< HEAD
         # Instantiate all scalers with the training configuration
         scalers = [
             [
@@ -146,15 +140,6 @@
             data_indices,
             metadata["dataset"].get("variables_metadata"),
         )
-=======
-        variable_scaling = self.get_variable_scaling(
-            config.model_dump(by_alias=True).training.variable_loss_scaling,
-            config.model_dump(by_alias=True).training.pressure_level_scaler,
-            data_indices,
-        )
-
-        self.internal_metric_ranges, self.val_metric_ranges = self.get_val_metric_ranges(config.training, data_indices)
->>>>>>> 2732877c
 
         # Check if the model is a stretched grid
         if graph_data["hidden"].node_type == "StretchedTriNodes":
@@ -165,12 +150,7 @@
 
         # Kwargs to pass to the loss function
         loss_kwargs = {"node_weights": self.node_weights}
-<<<<<<< HEAD
         # scalers to include in the loss function, must be of form (dim, scaler)
-=======
-
-        # Scalars to include in the loss function, must be of form (dim, scalar)
->>>>>>> 2732877c
         # Use -1 for the variable dimension, -2 for the latlon dimension
         self.scalers = {
             "limited_area_mask": (2, limited_area_mask),
@@ -187,30 +167,14 @@
 
         self.updated_loss_mask = False
 
-<<<<<<< HEAD
         self.loss = self.get_loss_function(config.training.training_loss, scalers=self.scalers, **loss_kwargs)
-=======
-        self.loss = self.get_loss_function(
-            config.model_dump(by_alias=True).training.training_loss,
-            scalars=self.scalars,
-            **loss_kwargs,
-        )
->>>>>>> 2732877c
 
         assert isinstance(self.loss, BaseWeightedLoss) and not isinstance(
             self.loss,
             torch.nn.ModuleList,
         ), f"Loss function must be a `BaseWeightedLoss`, not a {type(self.loss).__name__!r}"
 
-<<<<<<< HEAD
         self.metrics = self.get_loss_function(config.training.validation_metrics, scalers=self.scalers, **loss_kwargs)
-=======
-        self.metrics = self.get_loss_function(
-            config.model_dump(by_alias=True).training.validation_metrics,
-            scalars=self.scalars,
-            **loss_kwargs,
-        )
->>>>>>> 2732877c
         if not isinstance(self.metrics, torch.nn.ModuleList):
             self.metrics = torch.nn.ModuleList([self.metrics])
 
@@ -257,12 +221,9 @@
     @staticmethod
     def get_loss_function(
         config: DictConfig,
-<<<<<<< HEAD
         scalers: dict[str, tuple[int | tuple[int, ...] | torch.Tensor]] | None = None,
-=======
-        scalars: dict[str, tuple[int | tuple[int, ...] | torch.Tensor]] | None = None,
->>>>>>> 2732877c
         **kwargs,
+    ) -> BaseWeightedLoss | torch.nn.ModuleList:
     ) -> BaseWeightedLoss | torch.nn.ModuleList:
         """Get loss functions from config.
 
@@ -306,15 +267,10 @@
             )
 
         loss_config = OmegaConf.to_container(config, resolve=True)
-<<<<<<< HEAD
         scalers_to_include = loss_config.pop("scalers", [])
 
         if "*" in scalers_to_include:
             scalers_to_include = [s for s in list(scalers.keys()) if f"!{s}" not in scalers_to_include]
-=======
-
-        scalars_to_include = loss_config.pop("scalars", [])
->>>>>>> 2732877c
 
         # Instantiate the loss function with the loss_init_config
         loss_function = instantiate(loss_config, **kwargs)
@@ -354,15 +310,11 @@
         self.updated_loss_mask = True
 
     @staticmethod
-<<<<<<< HEAD
     def get_val_metric_ranges(
         config: DictConfig,
         data_indices: IndexCollection,
         metadata_variables: dict | None = None,
     ) -> tuple[dict, dict]:
-=======
-    def get_val_metric_ranges(config: TrainingSchema, data_indices: IndexCollection) -> tuple[dict, dict]:
->>>>>>> 2732877c
 
         metric_ranges = defaultdict(list)
         metric_ranges_validation = defaultdict(list)
@@ -403,47 +355,6 @@
         return metric_ranges, metric_ranges_validation
 
     @staticmethod
-<<<<<<< HEAD
-=======
-    def get_variable_scaling(
-        variable_loss_scaling_config: LossScalingSchema,
-        pressure_level_scaling_config: PressureLevelScalerSchema,
-        data_indices: IndexCollection,
-    ) -> torch.Tensor:
-        variable_loss_scaling = (
-            np.ones((len(data_indices.internal_data.output.full),), dtype=np.float32)
-            * variable_loss_scaling_config.default
-        )
-        pressure_level = instantiate(pressure_level_scaling_config)
-
-        LOGGER.info(
-            "Pressure level scaling: use scaler %s with slope %.4f and minimum %.2f",
-            type(pressure_level).__name__,
-            pressure_level.slope,
-            pressure_level.minimum,
-        )
-
-        for key, idx in data_indices.internal_model.output.name_to_index.items():
-            split = key.split("_")
-            if len(split) > 1 and split[-1].isdigit():
-                # Apply pressure level scaling
-                if split[0] in variable_loss_scaling_config.pl:
-                    variable_loss_scaling[idx] = variable_loss_scaling_config.pl[split[0]] * pressure_level.scaler(
-                        int(split[-1]),
-                    )
-                else:
-                    LOGGER.debug("Parameter %s was not scaled.", key)
-            else:
-                # Apply surface variable scaling
-                if key in variable_loss_scaling_config.sfc:
-                    variable_loss_scaling[idx] = variable_loss_scaling_config.sfc[key]
-                else:
-                    LOGGER.debug("Parameter %s was not scaled.", key)
-
-        return torch.from_numpy(variable_loss_scaling)
-
-    @staticmethod
->>>>>>> 2732877c
     def get_node_weights(config: DictConfig, graph_data: HeteroData) -> torch.Tensor:
         node_weighting = instantiate(config.node_loss_weights)
         return node_weighting.weights(graph_data)
