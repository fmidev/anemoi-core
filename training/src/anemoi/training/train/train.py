--- conflicted
+++ resolved
@@ -430,14 +430,9 @@
 
     def _get_dry_run_id(self) -> None:
         """Check if the run ID is dry, e.g. without a checkpoint."""
-<<<<<<< HEAD
-        if Path(self.config.hardware.paths.checkpoints).is_dir():
-            LOGGER.info("Checkpoints path: %s", self.config.hardware.paths.checkpoints)
-=======
         # The Path casting is needed because in some multiple-gpu use cases
         # ranks > 0 checkpoint paths are Python strings.
         if Path(self.config.hardware.paths.checkpoints).is_dir():
->>>>>>> 8e6be3de
             self.dry_run_id = False
         else:
             LOGGER.info("Starting from a dry run ID.")
