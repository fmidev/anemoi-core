--- conflicted
+++ resolved
@@ -106,11 +106,7 @@
         self.ensemble_ic_generator = EnsembleInitialConditions(config=config, data_indices=data_indices)
 
     def forward(self, x: torch.Tensor, fcstep: int) -> torch.Tensor:
-<<<<<<< HEAD
-        return self.model(x, fcstep, self.model_comm_group, self.grid_shard_slice, self.grid_shard_shapes)
-=======
-        return self.model(x, fcstep=fcstep, model_comm_group=self.model_comm_group)
->>>>>>> 2cea7db5
+        return self.model(x, fcstep=fcstep, model_comm_group=self.model_comm_group, grid_shard_slice=self.grid_shard_slice, grid_shard_shapes=self.grid_shard_shapes)
 
     def set_ens_comm_group(
         self,
@@ -276,8 +272,8 @@
                     y,
                     self.loss,
                     self.nens_per_device,
-                    self.ens_comm_group_size,
-                    self.ens_comm_group,
+                    self.ens_comm_subgroup_size,
+                    self.ens_comm_subgroup,
                     self.model_comm_group,
                     validation_mode,
                     use_reentrant=False,
@@ -297,30 +293,6 @@
                     grid_shard_slice=self.grid_shard_slice,
                 )
             yield loss, metrics_next, y_pred_ens_group if validation_mode else [], x if validation_mode else None
-
-    def on_after_batch_transfer(self, batch: torch.Tensor, dataloader_idx: int) -> torch.Tensor:
-        """Assemble batch after transfer to GPU by gathering the batch shards if required.
-
-        Parameters
-        ----------
-        batch : torch.Tensor
-            Batch to transfer
-        dataloader_idx : int
-            Dataloader index
-
-        Returns
-        -------
-        torch.Tensor
-            Batch after transfer
-        """
-        if self.keep_batch_sharded:
-            self.grid_shard_shapes = self.grid_indices.shard_shapes
-            self.grid_shard_slice = self.grid_indices.get_shard_indices(self.reader_group_rank)
-        else:
-            batch = self.allgather_batch(batch)
-            self.grid_shard_shapes, self.grid_shard_slice = None, None
-
-        return batch
 
     def _step(
         self,
