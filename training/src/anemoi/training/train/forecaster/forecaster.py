--- conflicted
+++ resolved
@@ -418,17 +418,9 @@
                 use_reentrant=False,
             )
 
-<<<<<<< HEAD
-            metrics_next = {}
-            if validation_mode:
-                metrics_next = self.calculate_val_metrics(y_pred, y, rollout_step)
-
             if rollout_step < (rollout or self.rollout) - 1:
                 # advance the input for the next step, not the last step
                 x = self.advance_input(x, y_pred, batch, rollout_step)
-=======
-            x = self.advance_input(x, y_pred, batch, rollout_step)
->>>>>>> dad55b65
 
             yield loss, metrics_next, y_pred
 
