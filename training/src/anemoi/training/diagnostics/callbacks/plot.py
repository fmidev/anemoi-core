# (C) Copyright 2024 Anemoi contributors.
#
# This software is licensed under the terms of the Apache Licence Version 2.0
# which can be obtained at http://www.apache.org/licenses/LICENSE-2.0.
#
# In applying this licence, ECMWF does not waive the privileges and immunities
# granted to it by virtue of its status as an intergovernmental organisation
# nor does it submit to any jurisdiction.


from __future__ import annotations

import asyncio
import copy
import logging
import threading
import time
import traceback
from abc import ABC
from abc import abstractmethod
from concurrent.futures import ThreadPoolExecutor
from contextlib import nullcontext
from functools import cached_property
from pathlib import Path
from typing import TYPE_CHECKING

import matplotlib.animation as animation
import matplotlib.patches as mpatches
import matplotlib.pyplot as plt
import numpy as np
import torch
from pytorch_lightning.callbacks import Callback
from pytorch_lightning.utilities import rank_zero_only

from anemoi.models.layers.mapper import GraphEdgeMixin
from anemoi.training.diagnostics.plots import argsort_variablename_variablelevel
from anemoi.training.diagnostics.plots import get_scatter_frame
from anemoi.training.diagnostics.plots import init_plot_settings
from anemoi.training.diagnostics.plots import plot_graph_edge_features
from anemoi.training.diagnostics.plots import plot_graph_node_features
from anemoi.training.diagnostics.plots import plot_histogram
from anemoi.training.diagnostics.plots import plot_loss
from anemoi.training.diagnostics.plots import plot_power_spectrum
from anemoi.training.diagnostics.plots import plot_predicted_multilevel_flat_sample
from anemoi.training.losses.base import BaseLoss
from anemoi.training.schemas.base_schema import BaseSchema  # noqa: TC001

if TYPE_CHECKING:
    from typing import Any

    import pytorch_lightning as pl
    from matplotlib.colors import Colormap
    from omegaconf import OmegaConf

    from anemoi.models.layers.graph import NamedNodesAttributes

LOGGER = logging.getLogger(__name__)


class BasePlotCallback(Callback, ABC):
    """Factory for creating a callback that plots data to Experiment Logging."""

    def __init__(self, config: BaseSchema) -> None:
        """Initialise the BasePlotCallback abstract base class.

        Parameters
        ----------
        config : OmegaConf
            Config object

        """
        super().__init__()
        self.config = config
        self.save_basedir = config.hardware.paths.plots

        self.post_processors = None
        self.pre_processors = None
        self.latlons = None
        init_plot_settings()

        self.plot = self._plot
        self._executor = None
        self._error: BaseException = None
        self.datashader_plotting = config.diagnostics.plot.datashader

        if self.config.diagnostics.plot.asynchronous:
            LOGGER.info("Setting up asynchronous plotting ...")
            self.plot = self._async_plot
            self._executor = ThreadPoolExecutor(max_workers=1)
            self.loop_thread = threading.Thread(target=self.start_event_loop, daemon=True)
            self.loop_thread.start()

    def start_event_loop(self) -> None:
        """Start the event loop in a separate thread."""
        self.loop = asyncio.new_event_loop()
        asyncio.set_event_loop(self.loop)
        self.loop.run_forever()

    @rank_zero_only
    def _output_figure(
        self,
        logger: pl.loggers.base.LightningLoggerBase,
        fig: plt.Figure,
        epoch: int,
        tag: str = "gnn",
        exp_log_tag: str = "val_pred_sample",
    ) -> None:
        """Figure output: save to file and/or display in notebook."""
        if self.save_basedir is not None and fig is not None:
            save_path = Path(
                self.save_basedir,
                "plots",
                f"{tag}_epoch{epoch:03d}.jpg",
            )

            save_path.parent.mkdir(parents=True, exist_ok=True)
            fig.canvas.draw()
            image_array = np.array(fig.canvas.renderer.buffer_rgba())
            plt.imsave(save_path, image_array, dpi=100)
            if self.config.diagnostics.log.wandb.enabled:
                import wandb

                logger.experiment.log({exp_log_tag: wandb.Image(fig)})
            if self.config.diagnostics.log.mlflow.enabled:
                run_id = logger.run_id
                logger.experiment.log_artifact(run_id, str(save_path))

        plt.close(fig)  # cleanup

    @rank_zero_only
    def _output_gif(
        self,
        logger: pl.loggers.base.LightningLoggerBase,
        fig: plt.Figure,
        anim: animation.ArtistAnimation,
        epoch: int,
        tag: str = "gnn",
    ) -> None:
        """Animation output: save to file and/or display in notebook."""
        if self.save_basedir is not None:
            save_path = Path(
                self.save_basedir,
                "plots",
                f"{tag}_epoch{epoch:03d}.gif",
            )

            save_path.parent.mkdir(parents=True, exist_ok=True)
            anim.save(save_path, writer="pillow", fps=8)

            if self.config.diagnostics.log.wandb.enabled:
                LOGGER.warning("Saving gif animations not tested for wandb.")

            if self.config.diagnostics.log.mlflow.enabled:
                run_id = logger.run_id
                logger.experiment.log_artifact(run_id, str(save_path))

        plt.close(fig)  # cleanup

    @rank_zero_only
    def _plot_with_error_catching(self, trainer: pl.Trainer, args: Any, kwargs: Any) -> None:
        """To execute the plot function but ensuring we catch any errors."""
        try:
            self._plot(trainer, *args, **kwargs)
        except BaseException:
            import os

            LOGGER.exception(traceback.format_exc())
            os._exit(1)  # to force exit when sanity val steps are used

    def teardown(self, trainer: pl.Trainer, pl_module: pl.LightningModule, stage: str) -> None:
        """Teardown the callback."""
        del trainer, pl_module, stage  # unused
        LOGGER.info("Teardown of the Plot Callback ...")

        if self._executor is not None:
            LOGGER.info("waiting and shutting down the executor ...")
            self._executor.shutdown(wait=False, cancel_futures=True)

            self.loop.call_soon_threadsafe(self.loop.stop)
            self.loop_thread.join()
            # Step 3: Close the asyncio event loop
            self.loop_thread._stop()
            self.loop_thread._delete()

    def apply_output_mask(self, pl_module: pl.LightningModule, data: torch.Tensor) -> torch.Tensor:
        if hasattr(pl_module, "output_mask") and pl_module.output_mask is not None:
            # Fill with NaNs values where the mask is False
            data[:, :, ~pl_module.output_mask, :] = np.nan
        return data

    @abstractmethod
    @rank_zero_only
    def _plot(
        self,
        trainer: pl.Trainer,
        pl_module: pl.LightningModule,
        *args: Any,
        **kwargs: Any,
    ) -> None:
        """Plotting function to be implemented by subclasses."""

    # Async function to run the plot function in the background thread
    async def submit_plot(self, trainer: pl.Trainer, *args: Any, **kwargs: Any) -> None:
        """Async function or coroutine to schedule the plot function."""
        loop = asyncio.get_running_loop()
        # run_in_executor doesn't support keyword arguments,
        await loop.run_in_executor(
            self._executor,
            self._plot_with_error_catching,
            trainer,
            args,
            kwargs,
        )  # because loop.run_in_executor expects positional arguments, not keyword arguments

    @rank_zero_only
    def _async_plot(
        self,
        trainer: pl.Trainer,
        *args: Any,
        **kwargs: Any,
    ) -> None:
        """Run the plot function asynchronously.

        This is the function that is called by the callback. It schedules the plot
        function to run in the background thread. Since we have an event loop running in
        the background thread, we need to schedule the plot function to run in that
        loop.
        """
        asyncio.run_coroutine_threadsafe(self.submit_plot(trainer, *args, **kwargs), self.loop)


class BasePerBatchPlotCallback(BasePlotCallback):
    """Base Callback for plotting at the end of each batch."""

    def __init__(self, config: OmegaConf, every_n_batches: int | None = None):
        """Initialise the BasePerBatchPlotCallback.

        Parameters
        ----------
        config : OmegaConf
            Config object
        every_n_batches : int, optional
            Batch Frequency to plot at, by default None
            If not given, uses default from config at `diagnostics.plot.frequency.batch`

        """
        super().__init__(config)
        self.every_n_batches = every_n_batches or self.config.diagnostics.plot.frequency.batch

    def on_validation_batch_end(
        self,
        trainer: pl.Trainer,
        pl_module: pl.LightningModule,
        output: list[torch.Tensor],
        batch: torch.Tensor,
        batch_idx: int,
        **kwargs,
    ) -> None:
        if (
            self.config.diagnostics.plot.asynchronous
            and self.config.dataloader.read_group_size > 1
            and pl_module.local_rank == 0
        ):
            LOGGER.warning("Asynchronous plotting can result in NCCL timeouts with reader_group_size > 1.")

        if batch_idx % self.every_n_batches == 0:
            batch = pl_module.allgather_batch(batch)

            self.plot(
                trainer,
                pl_module,
                output,
                batch,
                batch_idx,
                epoch=trainer.current_epoch,
                **kwargs,
            )


class BasePerEpochPlotCallback(BasePlotCallback):
    """Base Callback for plotting at the end of each epoch."""

    def __init__(self, config: OmegaConf, every_n_epochs: int | None = None):
        """Initialise the BasePerEpochPlotCallback.

        Parameters
        ----------
        config : OmegaConf
            Config object
        every_n_epochs : int, optional
            Epoch frequency to plot at, by default None
            If not given, uses default from config at `diagnostics.plot.frequency.epoch`
        """
        super().__init__(config)
        self.every_n_epochs = every_n_epochs or self.config.diagnostics.plot.frequency.epoch

    @rank_zero_only
    def on_validation_epoch_end(
        self,
        trainer: pl.Trainer,
        pl_module: pl.LightningModule,
        **kwargs,
    ) -> None:
        if trainer.current_epoch % self.every_n_epochs == 0:
            self.plot(trainer, pl_module, epoch=trainer.current_epoch, **kwargs)


class LongRolloutPlots(BasePlotCallback):
    """Evaluates the model performance over a (longer) rollout window.

    This function allows evaluating the performance of the model over an extended number
    of rollout steps to observe long-term behavior.
    Add the callback to the configuration file as follows:

    Example::

        - _target_:  anemoi.training.diagnostics.callbacks.plot.LongRolloutPlots
            rollout:
            - ${dataloader.validation_rollout}
            video_rollout: ${dataloader.validation_rollout}
            every_n_epochs: 1
            sample_idx: ${diagnostics.plot.sample_idx}
            parameters: ${diagnostics.plot.parameters}

    The selected rollout steps for plots and video need to be lower or equal to dataloader.validation_rollout.
    Increasing dataloader.validation_rollout has no effect on the rollout steps during training.
    It ensures, that enough time steps are available for the plots and video in the validation batches.

    The runtime of creating one animation of one variable for 56 rollout steps is about 1 minute.
    Recommended use for video generation: Fork the run using fork_run_id for 1 additional epochs and enabled videos.

    """

    def __init__(
        self,
        config: OmegaConf,
        rollout: list[int],
        sample_idx: int,
        parameters: list[str],
        video_rollout: int = 0,
        accumulation_levels_plot: list[float] | None = None,
        colormaps: dict[str, Colormap] | None = None,
        per_sample: int = 6,
        every_n_epochs: int = 1,
        animation_interval: int = 400,
    ) -> None:
        """Initialise LongRolloutPlots callback.

        Parameters
        ----------
        config : OmegaConf
            Config object
        rollout : list[int]
            Rollout steps to plot at
        sample_idx : int
            Sample to plot
        parameters : list[str]
            Parameters to plot
        video_rollout : int, optional
            Number of rollout steps for video, by default 0 (no video)
        accumulation_levels_plot : list[float] | None
            Accumulation levels to plot, by default None
        colormaps : dict[str, Colormap] | None
            Dictionary of colormaps, by default None
        per_sample : int, optional
            Number of plots per sample, by default 6
        every_n_epochs : int, optional
            Epoch frequency to plot at, by default 1
        animation_interval : int, optional
            Delay between frames in the animation in milliseconds, by default 400
        """
        super().__init__(config)

        self.every_n_epochs = every_n_epochs

        self.rollout = rollout
        self.video_rollout = video_rollout
        self.max_rollout = 0
        if self.rollout:
            self.max_rollout = max(self.rollout)
        else:
            self.rollout = []
        if self.video_rollout:
            self.max_rollout = max(self.max_rollout, self.video_rollout)

        self.sample_idx = sample_idx
        self.accumulation_levels_plot = accumulation_levels_plot
        self.colormaps = colormaps
        self.per_sample = per_sample
        self.parameters = parameters
        self.animation_interval = animation_interval

        LOGGER.info(
            (
                "Setting up callback for plots with long rollout: rollout for plots = %s, ",
                "rollout for video = %s, frequency = every %d epoch.",
            ),
            self.rollout,
            self.video_rollout,
            every_n_epochs,
        )

    def _plot(
        self,
        trainer: pl.Trainer,
        pl_module: pl.LightningModule,
        output: list[torch.Tensor],
        batch: torch.Tensor,
        batch_idx: int,
        epoch: int,
    ) -> None:
        _ = output
        start_time = time.time()
        logger = trainer.logger

        # Initialize required variables for plotting
        plot_parameters_dict = {
            pl_module.data_indices.model.output.name_to_index[name]: (
                name,
                name not in self.config.data.get("diagnostic", []),
            )
            for name in self.parameters
        }
        if self.post_processors is None:
            self.post_processors = copy.deepcopy(pl_module.model.post_processors).cpu()
        if self.latlons is None:
            self.latlons = np.rad2deg(pl_module.latlons_data.clone().cpu().numpy())

        assert batch.shape[1] >= self.max_rollout + pl_module.multi_step, (
            "Batch length not sufficient for requested validation rollout length! "
            f"Set `dataloader.validation_rollout` to at least {max(self.rollout)}"
        )

        # prepare input tensor for plotting
        input_batch = pl_module.model.pre_processors(batch, in_place=False)
        input_tensor_0 = input_batch[
            self.sample_idx,
            pl_module.multi_step - 1,
            ...,
            pl_module.data_indices.internal_data.output.full,
        ].cpu()
        data_0 = self.post_processors(input_tensor_0).numpy()

        if self.video_rollout:
            data_over_time = []
            # collect min and max values for each variable for the colorbar
            vmin, vmax = (np.inf * np.ones(len(plot_parameters_dict)), -np.inf * np.ones(len(plot_parameters_dict)))

        # Plot for each rollout step# Plot for each rollout step
        with torch.no_grad():
            for rollout_step, (_, _, y_pred) in enumerate(
                pl_module.rollout_step(
                    batch,
                    rollout=self.max_rollout,
                    validation_mode=False,
                    training_mode=False,
                ),
            ):
                # plot only if the current rollout step is in the list of rollout steps
                if (rollout_step + 1) in self.rollout:
                    self._plot_rollout_step(
                        pl_module,
                        plot_parameters_dict,
                        input_batch,
                        data_0,
                        rollout_step,
                        y_pred,
                        batch_idx,
                        epoch,
                        logger,
                    )

                if self.video_rollout and rollout_step < self.video_rollout:
                    data_over_time, vmin, vmax = self._store_video_frame_data(
                        data_over_time,
                        y_pred,
                        plot_parameters_dict,
                        vmin,
                        vmax,
                    )

            # Generate and save video rollout animation if enabled
            if self.video_rollout:
                self._generate_video_rollout(
                    data_0,
                    data_over_time,
                    plot_parameters_dict,
                    vmin,
                    vmax,
                    self.video_rollout,
                    batch_idx,
                    epoch,
                    logger,
                    animation_interval=self.animation_interval,
                )

        LOGGER.info("Time taken to plot/animate samples for longer rollout: %d seconds", int(time.time() - start_time))

    @rank_zero_only
    def _plot_rollout_step(
        self,
        pl_module: pl.LightningModule,
        plot_parameters_dict: dict,
        input_batch: torch.Tensor,
        data_0: np.ndarray,
        rollout_step: int,
        y_pred: torch.Tensor,
        batch_idx: int,
        epoch: int,
        logger: pl.loggers.base.LightningLoggerBase,
    ) -> None:
        """Plot the predicted output, input, true target and error plots for a given rollout step."""
        # prepare true output tensor for plotting
        input_tensor_rollout_step = input_batch[
            self.sample_idx,
            pl_module.multi_step + rollout_step,  # (pl_module.multi_step - 1) + (rollout_step + 1)
            ...,
            pl_module.data_indices.internal_data.output.full,
        ].cpu()
        data_rollout_step = self.post_processors(input_tensor_rollout_step).numpy()
        # predicted output tensor
        output_tensor = self.post_processors(y_pred[self.sample_idx : self.sample_idx + 1, ...].cpu()).numpy()

        fig = plot_predicted_multilevel_flat_sample(
            plot_parameters_dict,
            self.per_sample,
            self.latlons,
            self.accumulation_levels_plot,
            data_0.squeeze(),
            data_rollout_step.squeeze(),
            output_tensor[0, 0, :, :],  # rolloutstep, first member
            colormaps=self.colormaps,
        )
        self._output_figure(
            logger,
            fig,
            epoch=epoch,
            tag=f"gnn_pred_val_sample_rstep{rollout_step + 1:03d}_batch{batch_idx:04d}_rank0",
            exp_log_tag=f"val_pred_sample_rstep{rollout_step + 1:03d}_rank{pl_module.local_rank:01d}",
        )

    def _store_video_frame_data(
        self,
        data_over_time: list,
        y_pred: torch.Tensor,
        plot_parameters_dict: dict,
        vmin: np.ndarray,
        vmax: np.ndarray,
    ) -> tuple[list, np.ndarray, np.ndarray]:
        """Store the data for each frame of the video."""
        # prepare predicted output tensors for video
        output_tensor = self.post_processors(y_pred[self.sample_idx : self.sample_idx + 1, ...].cpu()).numpy()
        data_over_time.append(output_tensor[0, 0, :, np.array(list(plot_parameters_dict.keys()))])
        # update min and max values for each variable for the colorbar
        vmin[:] = np.minimum(vmin, np.nanmin(data_over_time[-1], axis=1))
        vmax[:] = np.maximum(vmax, np.nanmax(data_over_time[-1], axis=1))
        return data_over_time, vmin, vmax

    @rank_zero_only
    def _generate_video_rollout(
        self,
        data_0: np.ndarray,
        data_over_time: list,
        plot_parameters_dict: dict,
        vmin: np.ndarray,
        vmax: np.ndarray,
        rollout_step: int,
        batch_idx: int,
        epoch: int,
        logger: pl.loggers.base.LightningLoggerBase,
        animation_interval: int = 400,
    ) -> None:
        """Generate the video animation for the rollout."""
        for idx, (variable_idx, (variable_name, _)) in enumerate(plot_parameters_dict.items()):
            # Create the animation and list to store the frames (artists)
            frames = []
            # Prepare the figure
            fig, ax = plt.subplots(figsize=(10, 6), dpi=72)
            cmap = "twilight" if variable_name == "mwd" else "viridis"

            # Create initial data and colorbar
            ax, scatter_frame = get_scatter_frame(
                ax,
                data_0[0, :, variable_idx],
                self.latlons,
                cmap=cmap,
                vmin=vmin[idx],
                vmax=vmax[idx],
            )
            ax.set_title(f"{variable_name}")
            fig.colorbar(scatter_frame, ax=ax)
            frames.append([scatter_frame])

            # Loop through the data and create the scatter plot for each frame
            for frame_data in data_over_time:
                ax, scatter_frame = get_scatter_frame(
                    ax,
                    frame_data[idx],
                    self.latlons,
                    cmap=cmap,
                    vmin=vmin[idx],
                    vmax=vmax[idx],
                )
                frames.append([scatter_frame])  # Each frame contains a list of artists (images)

            # Create the animation using ArtistAnimation
            anim = animation.ArtistAnimation(fig, frames, interval=animation_interval, blit=True)
            self._output_gif(
                logger,
                fig,
                anim,
                epoch=epoch,
                tag=f"gnn_pred_val_animation_{variable_name}_rstep{rollout_step:02d}_batch{batch_idx:04d}_rank0",
            )

    def on_validation_batch_end(
        self,
        trainer: pl.Trainer,
        pl_module: pl.LightningModule,
        output: list[torch.Tensor],
        batch: torch.Tensor,
        batch_idx: int,
    ) -> None:
        if (batch_idx) == 0 and (trainer.current_epoch + 1) % self.every_n_epochs == 0:
            batch = pl_module.allgather_batch(batch)

            precision_mapping = {
                "16-mixed": torch.float16,
                "bf16-mixed": torch.bfloat16,
            }
            prec = trainer.precision
            dtype = precision_mapping.get(prec)
            context = torch.autocast(device_type=batch.device.type, dtype=dtype) if dtype is not None else nullcontext()

            if self.config.diagnostics.plot.asynchronous:
                LOGGER.warning("Asynchronous plotting not supported for long rollout plots.")

            with context:
                # Issue with running asyncronously, so call the plot function directly
                self._plot(trainer, pl_module, output, batch, batch_idx, trainer.current_epoch)


class GraphTrainableFeaturesPlot(BasePerEpochPlotCallback):
    """Visualize the node & edge trainable features defined."""

    def __init__(self, config: OmegaConf, every_n_epochs: int | None = None) -> None:
        """Initialise the GraphTrainableFeaturesPlot callback.

        Parameters
        ----------
        config : OmegaConf
            Config object
        every_n_epochs: int | None, optional
            Override for frequency to plot at, by default None
        """
        super().__init__(config, every_n_epochs=every_n_epochs)
        self.q_extreme_limit = config.get("quantile_edges_to_represent", 0.05)

    def get_node_trainable_tensors(self, node_attributes: NamedNodesAttributes) -> dict[str, torch.Tensor]:
        return {
            name: tt.trainable for name, tt in node_attributes.trainable_tensors.items() if tt.trainable is not None
        }

    def get_edge_trainable_modules(self, model: torch.nn.Module) -> dict[tuple[str, str], torch.Tensor]:
        trainable_modules = {
            (model._graph_name_data, model._graph_name_hidden): model.encoder,
            (model._graph_name_hidden, model._graph_name_data): model.decoder,
        }

        if isinstance(model.processor, GraphEdgeMixin):
            trainable_modules[model._graph_name_hidden, model._graph_name_hidden] = model.processor

        return {name: module for name, module in trainable_modules.items() if module.trainable.trainable is not None}

    @rank_zero_only
    def _plot(
        self,
        trainer: pl.Trainer,
        pl_module: pl.LightningModule,
        epoch: int,
    ) -> None:
        _ = epoch
        model = pl_module.model.module.model if hasattr(pl_module.model, "module") else pl_module.model.model

        if len(node_trainable_tensors := self.get_node_trainable_tensors(model.node_attributes)):
            fig = plot_graph_node_features(model, node_trainable_tensors, datashader=self.datashader_plotting)

            self._output_figure(
                trainer.logger,
                fig,
                epoch=trainer.current_epoch,
                tag="node_trainable_params",
                exp_log_tag="node_trainable_params",
            )
        else:
            LOGGER.warning("There are no trainable node attributes to plot.")

        if len(edge_trainable_modules := self.get_edge_trainable_modules(model)):
            fig = plot_graph_edge_features(model, edge_trainable_modules, q_extreme_limit=self.q_extreme_limit)

            self._output_figure(
                trainer.logger,
                fig,
                epoch=trainer.current_epoch,
                tag="edge_trainable_params",
                exp_log_tag="edge_trainable_params",
            )
        else:
            LOGGER.warning("There are no trainable edge attributes to plot.")


class PlotLoss(BasePerBatchPlotCallback):
    """Plots the unsqueezed loss over rollouts."""

    def __init__(
        self,
        config: OmegaConf,
        parameter_groups: dict[dict[str, list[str]]],
        every_n_batches: int | None = None,
    ) -> None:
        """Initialise the PlotLoss callback.

        Parameters
        ----------
        config : OmegaConf
            Object with configuration settings
        parameter_groups : dict
            Dictionary with parameter groups with parameter names as keys
        every_n_batches : int, optional
            Override for batch frequency, by default None

        """
        super().__init__(config, every_n_batches=every_n_batches)
        self.parameter_names = None
        self.parameter_groups = parameter_groups
        if self.parameter_groups is None:
            self.parameter_groups = {}

    @cached_property
    def sort_and_color_by_parameter_group(
        self,
    ) -> tuple[np.ndarray, np.ndarray, dict, list]:
        """Sort parameters by group and prepare colors."""

        def automatically_determine_group(name: str) -> str:
            # first prefix of parameter name is group name
            parts = name.split("_")
            if len(parts) == 1:
                # if no underscore is present, return full name
                return parts[0]
            # else remove last part of name
            return name[: -len(parts[-1]) - 1]

        # group parameters by their determined group name for > 15 parameters
        if len(self.parameter_names) <= 15:
            # for <= 15 parameters, keep the full name of parameters
            parameters_to_groups = np.array(self.parameter_names)
            sort_by_parameter_group = np.arange(len(self.parameter_names), dtype=int)
        else:
            parameters_to_groups = np.array(
                [
                    next(
                        (
                            group_name
                            for group_name, group_parameters in self.parameter_groups.items()
                            if name in group_parameters
                        ),
                        automatically_determine_group(name),
                    )
                    for name in self.parameter_names
                ],
            )

            unique_group_list, group_inverse, group_counts = np.unique(
                parameters_to_groups,
                return_inverse=True,
                return_counts=True,
            )

            # join parameter groups that appear only once and are not given in config-file
            unique_group_list = np.array(
                [
                    (unique_group_list[tn] if count > 1 or unique_group_list[tn] in self.parameter_groups else "other")
                    for tn, count in enumerate(group_counts)
                ],
            )
            parameters_to_groups = unique_group_list[group_inverse]
            unique_group_list, group_inverse = np.unique(parameters_to_groups, return_inverse=True)

            # sort parameters by groups
            sort_by_parameter_group = np.argsort(group_inverse, kind="stable")

        # apply new order to parameters
        sorted_parameter_names = np.array(self.parameter_names)[sort_by_parameter_group]
        parameters_to_groups = parameters_to_groups[sort_by_parameter_group]
        unique_group_list, group_inverse, group_counts = np.unique(
            parameters_to_groups,
            return_inverse=True,
            return_counts=True,
        )

        # get a color per group and project to parameter list
        cmap = "tab10" if len(unique_group_list) <= 10 else "tab20"
        if len(unique_group_list) > 20:
            LOGGER.warning("More than 20 groups detected, but colormap has only 20 colors.")
        # if all groups have count 1 use black color
        bar_color_per_group = (
            np.tile("k", len(group_counts))
            if not np.any(group_counts - 1)
            else plt.get_cmap(cmap)(np.linspace(0, 1, len(unique_group_list)))
        )

        # set x-ticks
        x_tick_positions = np.cumsum(group_counts) - group_counts / 2 - 0.5
        xticks = dict(zip(unique_group_list, x_tick_positions))

        legend_patches = []
        for group_idx, group in enumerate(unique_group_list):
            text_label = f"{group}: "
            string_length = len(text_label)
            for ii in np.where(group_inverse == group_idx)[0]:
                text_label += sorted_parameter_names[ii] + ", "
                string_length += len(sorted_parameter_names[ii]) + 2
                if string_length > 50:
                    # linebreak after 50 characters
                    text_label += "\n"
                    string_length = 0
            legend_patches.append(mpatches.Patch(color=bar_color_per_group[group_idx], label=text_label[:-2]))

        return (
            sort_by_parameter_group,
            bar_color_per_group[group_inverse],
            xticks,
            legend_patches,
        )

    @rank_zero_only
    def _plot(
        self,
        trainer: pl.Trainer,
        pl_module: pl.Lightning_module,
        outputs: list[torch.Tensor],
        batch: torch.Tensor,
        batch_idx: int,
        epoch: int,
    ) -> None:
        logger = trainer.logger
        _ = batch_idx

        parameter_names = list(pl_module.data_indices.internal_model.output.name_to_index.keys())
        parameter_positions = list(pl_module.data_indices.internal_model.output.name_to_index.values())
        # reorder parameter_names by position
        self.parameter_names = [parameter_names[i] for i in np.argsort(parameter_positions)]
        self.metadata_variables = pl_module.model.metadata["dataset"].get("variables_metadata")

        # Sort the list using the custom key
        argsort_indices = argsort_variablename_variablelevel(
            self.parameter_names,
            metadata_variables=self.metadata_variables,
        )
        self.parameter_names = [self.parameter_names[i] for i in argsort_indices]
<<<<<<< HEAD

=======
>>>>>>> 87074709
        if not isinstance(pl_module.loss, BaseLoss):
            LOGGER.warning(
                "Loss function must be a subclass of BaseLoss, or provide `squash`.",
                RuntimeWarning,
            )

        batch = pl_module.model.pre_processors(batch, in_place=False)
        for rollout_step in range(pl_module.rollout):
            y_hat = outputs[1][rollout_step]
            y_true = batch[
                :,
                pl_module.multi_step + rollout_step,
                ...,
                pl_module.data_indices.internal_data.output.full,
            ]
            loss = pl_module.loss(y_hat, y_true, squash=False).cpu().numpy()

            sort_by_parameter_group, colors, xticks, legend_patches = self.sort_and_color_by_parameter_group
            loss = loss[argsort_indices]
            fig = plot_loss(loss[sort_by_parameter_group], colors, xticks, legend_patches)

            self._output_figure(
                logger,
                fig,
                epoch=epoch,
                tag=f"loss_rstep_rstep{rollout_step:02d}_rank{pl_module.local_rank:01d}",
                exp_log_tag=f"loss_sample_rstep{rollout_step:02d}_rank{pl_module.local_rank:01d}",
            )


class PlotSample(BasePerBatchPlotCallback):
    """Plots a post-processed sample: input, target and prediction."""

    def __init__(
        self,
        config: OmegaConf,
        sample_idx: int,
        parameters: list[str],
        accumulation_levels_plot: list[float],
        precip_and_related_fields: list[str] | None = None,
        colormaps: dict[str, Colormap] | None = None,
        per_sample: int = 6,
        every_n_batches: int | None = None,
        **kwargs: Any,
    ) -> None:
        """Initialise the PlotSample callback.

        Parameters
        ----------
        config : OmegaConf
            Config object
        sample_idx : int
            Sample to plot
        parameters : list[str]
            Parameters to plot
        accumulation_levels_plot : list[float]
            Accumulation levels to plot
        precip_and_related_fields : list[str] | None, optional
            Precip variable names, by default None
        colormaps : dict[str, Colormap] | None, optional
            Dictionary of colormaps, by default None
        per_sample : int, optional
            Number of plots per sample, by default 6
        every_n_batches : int, optional
            Batch frequency to plot at, by default None
        """
        del kwargs
        super().__init__(config, every_n_batches=every_n_batches)
        self.sample_idx = sample_idx
        self.parameters = parameters

        self.precip_and_related_fields = precip_and_related_fields
        self.accumulation_levels_plot = accumulation_levels_plot
        self.per_sample = per_sample
        self.colormaps = colormaps

        LOGGER.info(
            "Using defined accumulation colormap for fields: %s",
            self.precip_and_related_fields,
        )

    @rank_zero_only
    def _plot(
        self,
        trainer: pl.Trainer,
        pl_module: pl.LightningModule,
        outputs: list[torch.Tensor],
        batch: torch.Tensor,
        batch_idx: int,
        epoch: int,
    ) -> None:
        logger = trainer.logger

        # Build dictionary of indices and parameters to be plotted
        diagnostics = [] if self.config.data.diagnostic is None else self.config.data.diagnostic
        plot_parameters_dict = {
            pl_module.data_indices.model.output.name_to_index[name]: (
                name,
                name not in diagnostics,
            )
            for name in self.parameters
        }

        # When running in Async mode, it might happen that in the last epoch these tensors
        # have been moved to the cpu (and then the denormalising would fail as the 'input_tensor' would be on CUDA
        # but internal ones would be on the cpu), The lines below allow to address this problem
        if self.post_processors is None:
            # Copy to be used across all the training cycle
            self.post_processors = copy.deepcopy(pl_module.model.post_processors).cpu()
        if self.latlons is None:
            self.latlons = np.rad2deg(pl_module.latlons_data.clone().cpu().numpy())
        local_rank = pl_module.local_rank

        batch = pl_module.model.pre_processors(batch, in_place=False)
        input_tensor = batch[
            self.sample_idx,
            pl_module.multi_step - 1 : pl_module.multi_step + pl_module.rollout + 1,
            ...,
            pl_module.data_indices.internal_data.output.full,
        ].cpu()
        data = self.post_processors(input_tensor)

        output_tensor = self.post_processors(
            torch.cat(tuple(x[self.sample_idx : self.sample_idx + 1, ...].cpu() for x in outputs[1])),
            in_place=False,
        )
        output_tensor = pl_module.output_mask.apply(output_tensor, dim=1, fill_value=np.nan).numpy()
        data[1:, ...] = pl_module.output_mask.apply(data[1:, ...], dim=2, fill_value=np.nan)
        data = data.numpy()

        for rollout_step in range(pl_module.rollout):
            fig = plot_predicted_multilevel_flat_sample(
                plot_parameters_dict,
                self.per_sample,
                self.latlons,
                self.accumulation_levels_plot,
                data[0, ...].squeeze(),
                data[rollout_step + 1, ...].squeeze(),
                output_tensor[rollout_step, ...],
                datashader=self.datashader_plotting,
                precip_and_related_fields=self.precip_and_related_fields,
                colormaps=self.colormaps,
            )

            self._output_figure(
                logger,
                fig,
                epoch=epoch,
                tag=f"gnn_pred_val_sample_rstep{rollout_step:02d}_batch{batch_idx:04d}_rank0",
                exp_log_tag=f"val_pred_sample_rstep{rollout_step:02d}_rank{local_rank:01d}",
            )


class BasePlotAdditionalMetrics(BasePerBatchPlotCallback):
    """Base processing class for additional metrics."""

    def process(
        self,
        pl_module: pl.LightningModule,
        outputs: list,
        batch: torch.Tensor,
    ) -> tuple[np.ndarray, np.ndarray]:
        # When running in Async mode, it might happen that in the last epoch these tensors
        # have been moved to the cpu (and then the denormalising would fail as the 'input_tensor' would be on CUDA
        # but internal ones would be on the cpu), The lines below allow to address this problem
        if self.pre_processors is None:
            # Copy to be used across all the training cycle
            self.pre_processors = copy.deepcopy(pl_module.model.pre_processors).cpu()
        if self.post_processors is None:
            # Copy to be used across all the training cycle
            self.post_processors = copy.deepcopy(pl_module.model.post_processors).cpu()
        if self.latlons is None:
            self.latlons = np.rad2deg(pl_module.latlons_data.clone().cpu().numpy())

        batch = pl_module.model.pre_processors(batch, in_place=False)
        input_tensor = batch[
            self.sample_idx,
            pl_module.multi_step - 1 : pl_module.multi_step + pl_module.rollout + 1,
            ...,
            pl_module.data_indices.internal_data.output.full,
        ].cpu()

        data = self.post_processors(input_tensor)
        output_tensor = self.post_processors(
            torch.cat(tuple(x[self.sample_idx : self.sample_idx + 1, ...].cpu() for x in outputs[1])),
            in_place=False,
        )
        output_tensor = pl_module.output_mask.apply(output_tensor, dim=1, fill_value=np.nan).numpy()
        data[1:, ...] = pl_module.output_mask.apply(data[1:, ...], dim=2, fill_value=np.nan)
        data = data.numpy()
        return data, output_tensor


class PlotSpectrum(BasePlotAdditionalMetrics):
    """Plots TP related metric comparing target and prediction.

    The actual increment (output - input) is plot for prognostic variables while the output is plot for diagnostic ones.

    - Power Spectrum
    """

    def __init__(
        self,
        config: OmegaConf,
        sample_idx: int,
        parameters: list[str],
        min_delta: float | None = None,
        every_n_batches: int | None = None,
    ) -> None:
        """Initialise the PlotSpectrum callback.

        Parameters
        ----------
        config : OmegaConf
            Config object
        sample_idx : int
            Sample to plot
        parameters : list[str]
            Parameters to plot
        every_n_batches : int | None, optional
            Override for batch frequency, by default None
        """
        super().__init__(config, every_n_batches=every_n_batches)
        self.sample_idx = sample_idx
        self.parameters = parameters
        self.min_delta = min_delta

    @rank_zero_only
    def _plot(
        self,
        trainer: pl.Trainer,
        pl_module: pl.LightningModule,
        outputs: list[torch.Tensor],
        batch: torch.Tensor,
        batch_idx: int,
        epoch: int,
    ) -> None:
        logger = trainer.logger

        local_rank = pl_module.local_rank
        data, output_tensor = self.process(pl_module, outputs, batch)

        for rollout_step in range(pl_module.rollout):
            # Build dictionary of inidicies and parameters to be plotted

            diagnostics = [] if self.config.data.diagnostic is None else self.config.data.diagnostic
            plot_parameters_dict_spectrum = {
                pl_module.data_indices.model.output.name_to_index[name]: (
                    name,
                    name not in diagnostics,
                )
                for name in self.parameters
            }

            fig = plot_power_spectrum(
                plot_parameters_dict_spectrum,
                self.latlons,
                data[0, ...].squeeze(),
                data[rollout_step + 1, ...].squeeze(),
                output_tensor[rollout_step, ...],
                min_delta=self.min_delta,
            )

            self._output_figure(
                logger,
                fig,
                epoch=epoch,
                tag=f"gnn_pred_val_spec_rstep_{rollout_step:02d}_batch{batch_idx:04d}_rank0",
                exp_log_tag=f"val_pred_spec_rstep_{rollout_step:02d}_rank{local_rank:01d}",
            )


class PlotHistogram(BasePlotAdditionalMetrics):
    """Plots histograms comparing target and prediction.

    The actual increment (output - input) is plot for prognostic variables while the output is plot for diagnostic ones.
    """

    def __init__(
        self,
        config: OmegaConf,
        sample_idx: int,
        parameters: list[str],
        precip_and_related_fields: list[str] | None = None,
        every_n_batches: int | None = None,
    ) -> None:
        """Initialise the PlotHistogram callback.

        Parameters
        ----------
        config : OmegaConf
            Config object
        sample_idx : int
            Sample to plot
        parameters : list[str]
            Parameters to plot
        precip_and_related_fields : list[str] | None, optional
            Precip variable names, by default None
        every_n_batches : int | None, optional
            Override for batch frequency, by default None
        """
        super().__init__(config, every_n_batches=every_n_batches)
        self.sample_idx = sample_idx
        self.parameters = parameters
        self.precip_and_related_fields = precip_and_related_fields
        LOGGER.info(
            "Using precip histogram plotting method for fields: %s.",
            self.precip_and_related_fields,
        )

    @rank_zero_only
    def _plot(
        self,
        trainer: pl.Trainer,
        pl_module: pl.LightningModule,
        outputs: list[torch.Tensor],
        batch: torch.Tensor,
        batch_idx: int,
        epoch: int,
    ) -> None:
        logger = trainer.logger

        local_rank = pl_module.local_rank
        data, output_tensor = self.process(pl_module, outputs, batch)

        for rollout_step in range(pl_module.rollout):

            # Build dictionary of inidicies and parameters to be plotted
            diagnostics = [] if self.config.data.diagnostic is None else self.config.data.diagnostic

            plot_parameters_dict_histogram = {
                pl_module.data_indices.model.output.name_to_index[name]: (
                    name,
                    name not in diagnostics,
                )
                for name in self.parameters
            }

            fig = plot_histogram(
                plot_parameters_dict_histogram,
                data[0, ...].squeeze(),
                data[rollout_step + 1, ...].squeeze(),
                output_tensor[rollout_step, ...],
                self.precip_and_related_fields,
            )

            self._output_figure(
                logger,
                fig,
                epoch=epoch,
                tag=f"gnn_pred_val_histo_rstep_{rollout_step:02d}_batch{batch_idx:04d}_rank0",
                exp_log_tag=f"val_pred_histo_rstep_{rollout_step:02d}_rank{local_rank:01d}",
            )<|MERGE_RESOLUTION|>--- conflicted
+++ resolved
@@ -859,10 +859,6 @@
             metadata_variables=self.metadata_variables,
         )
         self.parameter_names = [self.parameter_names[i] for i in argsort_indices]
-<<<<<<< HEAD
-
-=======
->>>>>>> 87074709
         if not isinstance(pl_module.loss, BaseLoss):
             LOGGER.warning(
                 "Loss function must be a subclass of BaseLoss, or provide `squash`.",
