# (C) Copyright 2024-2025 ECMWF.
#
# This software is licensed under the terms of the Apache Licence Version 2.0
# which can be obtained at http://www.apache.org/licenses/LICENSE-2.0.
# In applying this licence, ECMWF does not waive the privileges and immunities
# granted to it by virtue of its status as an intergovernmental organisation
# nor does it submit to any jurisdiction.


from __future__ import annotations

from enum import Enum
from functools import partial
from typing import Annotated
from typing import Any
from typing import Literal
from typing import Union

from pydantic import AfterValidator
from pydantic import Field
from pydantic import NonNegativeFloat
from pydantic import NonNegativeInt
from pydantic import PositiveInt
from pydantic import field_validator
from pydantic import model_validator

from anemoi.training.schemas.utils import allowed_values

from .utils import BaseModel


class GradientClip(BaseModel):
    """Gradient clipping configuration."""

    val: float = 32.0
    "Gradient clipping value."
    algorithm: Annotated[str, AfterValidator(partial(allowed_values, values=["value", "norm"]))] = Field(
        example="value",
    )
    "The gradient clipping algorithm to use"


class SWA(BaseModel):
    """Stochastic weight averaging configuration.

    See https://pytorch.org/blog/stochastic-weight-averaging-in-pytorch/
    """

    enabled: bool = Field(example=False)
    "Enable stochastic weight averaging."
    lr: NonNegativeFloat = Field(example=1.0e-4)
    "Learning rate for SWA."


class Rollout(BaseModel):
    """Rollout configuration."""

    start: PositiveInt = Field(example=1)
    "Number of rollouts to start with."
    epoch_increment: NonNegativeInt = Field(example=0)
    "Number of epochs to increment the rollout."
    max: PositiveInt = Field(example=1)
    "Maximum number of rollouts."


class LR(BaseModel):
    """Learning rate configuration.

    Changes in per-gpu batch_size should come with a rescaling of the local_lr,
    in order to keep a constant global_lr global_lr = local_lr * num_gpus_per_node * num_nodes / gpus_per_model.
    """

    rate: NonNegativeFloat = Field(example=0.625e-4)  # TODO(Helen): Could be computed by pydantic
    "Initial learning rate. Is adjusteed according to the hardware configuration"
    iterations: NonNegativeInt = Field(example=300000)
    "Number of iterations."
    min: NonNegativeFloat = Field(example=3e-7)
    "Minimum learning rate."
    warmup: NonNegativeInt = Field(example=1000)
    "Number of warm up iteration. Default to 1000."


class OptimizerSchema(BaseModel):
    """Optimizer configuration."""

    zero: bool = Field(example=False)
    "Use Zero optimiser."
    kwargs: dict[str, Any] = Field(default_factory=dict)
    "Additional arguments to pass to the optimizer."


class ExplicitTimes(BaseModel):
    """Time indices for input and output.

    Starts at index 0. Input and output can overlap.
    """

    input: list[NonNegativeInt] = Field(examples=[0, 1])
    "Input time indices."
    target: list[NonNegativeInt] = Field(examples=[2])
    "Target time indices."


class TargetForcing(BaseModel):
    """Forcing parameters for target output times.

    Extra forcing parameters to use as input to distinguish between different target times.
    """

    data: list[str] = Field(examples=["insolation"])
    "List of forcing parameters to use as input to the model at the interpolated step."
    time_fraction: bool = Field(example=True)
    "Use target time as a fraction between input boundary times as input."


class LossScalingSchema(BaseModel):
    default: int = 1
    "Default scaling value applied to the variables loss. Default to 1."
    pl: dict[str, NonNegativeFloat]
    "Scaling value associated to each pressure level variable loss."
    sfc: dict[str, NonNegativeFloat]
    "Scaling value associated to each surface variable loss."


class PressureLevelScalerTargets(str, Enum):

    relu_scaler = "anemoi.training.data.scaling.ReluPressureLevelScaler"
    linear_scaler = "anemoi.training.data.scaling.LinearPressureLevelScaler"
    polynomial_sclaer = "anemoi.training.data.scaling.PolynomialPressureLevelScaler"
    no_scaler = "anemoi.training.data.scaling.NoPressureLevelScaler"


class PressureLevelScalerSchema(BaseModel):
    target_: PressureLevelScalerTargets = Field(
        example="anemoi.training.data.scaling.ReluPressureLevelScaler",
        alias="_target_",
    )
    minimum: float = Field(example=0.2)
    "Minimum value of the scaling function."
    slope: float = 0.001
    "Slope of the scaling function."


PossibleScalars = Annotated[
    str,
    AfterValidator(partial(allowed_values, values=["limited_area_mask", "variable", "loss_weights_mask", "*"])),
]


class ImplementedLossesUsingBaseLossSchema(str, Enum):
    rmse = "anemoi.training.losses.rmse.WeightedRMSELoss"
    mse = "anemoi.training.losses.mse.WeightedMSELoss"
    mae = "anemoi.training.losses.mae.WeightedMAELoss"
    logcosh = "anemoi.training.losses.logcosh.WeightedLogCoshLoss"
    huber = "anemoi.training.losses.huber.WeightedHuberLoss"
    kcrps = "anemoi.training.losses.kcrps.KernelCRPS"
    afkcrps = "anemoi.training.losses.kcrps.AlmostFairKernelCRPS"
    limited_mse = "anemoi.training.losses.limitedarea.WeightedMSELossLimitedArea"


class BaseLossSchema(BaseModel):
    target_: ImplementedLossesUsingBaseLossSchema = Field(..., alias="_target_")
    "Loss function object from anemoi.training.losses."
    scalars: list[PossibleScalars] = Field(example=["variable"])
    "Scalars to include in loss calculation"
    ignore_nans: bool = False
    "Allow nans in the loss and apply methods ignoring nans for measuring the loss."


class KernelCRPSSchema(BaseLossSchema):
    fair: bool = True
    "Calculate a 'fair' (unbiased) score - ensemble variance component weighted by (ens-size-1)^-1"


class AlmostFairKernelCRPSSchema(BaseLossSchema):
    alpha: float = 1.0
    """Factor for linear combination of fair (unbiased, ensemble variance component
    weighted by (ens-size-1)^-1) and standard CRPS (1.0 = fully fair, 0.0 = fully unfair)"""
    no_autocast: bool = True
    "Deactivate autocast for the kernel CRPS calculation"


class HuberLossSchema(BaseLossSchema):
    delta: float = 1.0
    "Threshold for Huber loss."


class WeightedMSELossLimitedAreaSchema(BaseLossSchema):
    inside_lam: bool = True
    "Whether to compute the MSE inside or outside the limited area."
    wmse_contribution: bool = False
    "Whether to compute the contribution to the MSE or not."


class CombinedLossSchema(BaseLossSchema):
    target_: Literal["anemoi.training.losses.combined.CombinedLoss"] = Field(..., alias="_target_")
    losses: list[BaseLossSchema] = Field(min_length=1)
    "Losses to combine, can be any of the normal losses."
    loss_weights: Union[list[Union[int, float]], None] = None
    "Weightings of losses, if not set, all losses are weighted equally."

    @field_validator("losses", mode="before")
    @classmethod
    def add_empty_scalars(cls, losses: Any) -> Any:
        """Add empty scalars to loss functions, as scalars can be set at top level."""
        from omegaconf.omegaconf import open_dict

        for loss in losses:
            if "scalars" not in loss:
                with open_dict(loss):
                    loss["scalars"] = []
        return losses

    @model_validator(mode="after")
    def check_length_of_weights_and_losses(self) -> CombinedLossSchema:
        """Check that the number of losses and weights match, or if not set, skip."""
        losses, loss_weights = self.losses, self.loss_weights
        if loss_weights is not None and len(losses) != len(loss_weights):
            error_msg = "Number of losses and weights must match"
            raise ValueError(error_msg)
        return self


LossSchemas = Union[
    BaseLossSchema,
    HuberLossSchema,
    WeightedMSELossLimitedAreaSchema,
    CombinedLossSchema,
    KernelCRPSSchema,
    AlmostFairKernelCRPSSchema,
]


class ImplementedStrategiesUsingBaseDDPStrategySchema(str, Enum):
    ddp_ens = "anemoi.training.distributed.strategy.DDPEnsGroupStrategy"
    ddp = "anemoi.training.distributed.strategy.DDPStrategy"


class BaseDDPStrategySchema(BaseModel):
    """Strategy configuration."""

    target_: ImplementedStrategiesUsingBaseDDPStrategySchema = Field(..., alias="_target_")
    num_gpus_per_model: PositiveInt = Field(example=2)
    "Number of GPUs per model."
    # TODO(Ana): check why the read_group_size is not passed in the config
    kwargs: dict[str, Any] = Field(default_factory=dict)
    "Additional arguments to pass to the strategy."


class DDPEnsGroupStrategyStrategySchema(BaseDDPStrategySchema):
    """Strategy object from anemoi.training.strategy."""

    num_gpus_per_ensemble: PositiveInt = Field(example=2)
    "Number of GPUs per ensemble."


StrategySchemas = Union[
    BaseDDPStrategySchema,
    DDPEnsGroupStrategyStrategySchema,
]


class GraphNodeAttributeSchema(BaseModel):
    target_: Literal["anemoi.training.losses.nodeweights.GraphNodeAttribute"] = Field(..., alias="_target_")
    "Node loss weights object from anemoi.training.losses."
    target_nodes: str = Field(examples=["data"])
    "name of target nodes, key in HeteroData graph object."
    node_attribute: str = Field(examples=["area_weight"])
    "name of node weight attribute, key in HeteroData graph object."


class ReweightedGraphNodeAttributeSchema(BaseModel):
    target_: Literal["anemoi.training.losses.nodeweights.ReweightedGraphNodeAttribute"] = Field(..., alias="_target_")
    "Node loss weights object from anemoi.training.losses."
    target_nodes: str = Field(examples=["data"])
    "name of target nodes, key in HeteroData graph object."
    node_attribute: str = Field(examples=["area_weight"])
    "name of node weight attribute, key in the nodes object."
    scaled_attribute: str = Field(examples=["cutout_mask"])
    "name of node attribute defining the subset of nodes to be scaled, key in the nodes object."
    weight_frac_of_total: float = Field(examples=[0.3], ge=0, le=1)
    "sum of weight of subset nodes as a fraction of sum of weight of all nodes after rescaling"


NodeLossWeightsSchema = Union[GraphNodeAttributeSchema, ReweightedGraphNodeAttributeSchema]


class ScaleValidationMetrics(BaseModel):
    """Configuration for scaling validation metrics.

    Here variable scaling is possible due to the metrics being calculated in the same way as the
    training loss, within internal model space.
    """

    scalars_to_apply: list[str] = Field(example=["variable"])
    """List of scalars to be applied."""
    metrics: list[str]
    """List of metrics to keep in normalised space.."""


class BaseTrainingSchema(BaseModel):
    """Training configuration."""

    run_id: Union[str, None] = Field(example=None)
    "Run ID: used to resume a run from a checkpoint, either last.ckpt or specified in hardware.files.warm_start."
    fork_run_id: Union[str, None] = Field(example=None)
    "Run ID to fork from, either last.ckpt or specified in hardware.files.warm_start."
    load_weights_only: bool = Field(example=False)
    "Load only the weights from the checkpoint, not the optimiser state."
    transfer_learning: bool = Field(example=False)
    "Flag to activate transfer learning mode when loading a checkpoint."
    submodules_to_freeze: list[str] = Field(example=["processor"])
    "List of submodules to freeze during transfer learning."
    deterministic: bool = Field(default=False)
    "This flag sets the torch.backends.cudnn.deterministic flag. Might be slower, but ensures reproducibility."
    precision: str = Field(default="16-mixed")
    "Precision"
    multistep_input: PositiveInt = Field(example=2)
    """Number of input steps for the model. E.g. 1 = single step scheme, X(t-1) used to predict X(t),
    k > 1: multistep scheme, uses [X(t-k), X(t-k+1), ... X(t-1)] to predict X(t)."""
    accum_grad_batches: PositiveInt = Field(default=1)
    """Accumulates gradients over k batches before stepping the optimizer.
    K >= 1 (if K == 1 then no accumulation). The effective bacthsize becomes num-device * k."""
    num_sanity_val_steps: NonNegativeInt = Field(example=6)
    "Sanity check runs n batches of val before starting the training routine."
    gradient_clip: GradientClip
    "Config for gradient clipping."
<<<<<<< HEAD
    strategy: StrategySchemas
=======
    model_class: Any
    "Forecaster to use."
    strategy: Any
>>>>>>> 9336956f
    "Strategy to use."
    ensemble_size_per_device: PositiveInt = Field(example=1)
    "Number of ensemble member per device"
    swa: SWA = Field(default_factory=SWA)
    "Config for stochastic weight averaging."
    training_loss: LossSchemas
    "Training loss configuration."
    loss_gradient_scaling: bool = False
    "Dynamic rescaling of the loss gradient. Not yet tested."
    validation_metrics: list[LossSchemas]
    "List of validation metrics configurations. These metrics "
    scale_validation_metrics: ScaleValidationMetrics
    """Configuration for scaling validation metrics."""
    rollout: Rollout = Field(default_factory=Rollout)
    "Rollout configuration."
    max_epochs: Union[PositiveInt, None] = None
    "Maximum number of epochs, stops earlier if max_steps is reached first."
    max_steps: PositiveInt = 150000
    "Maximum number of steps, stops earlier if max_epochs is reached first."
    lr: LR = Field(default_factory=LR)
    "Learning rate configuration."
    optimizer: OptimizerSchema = Field(default_factory=OptimizerSchema)
    "Optimizer configuration."
    variable_loss_scaling: LossScalingSchema
    "Configuration of the variable scaling used in the loss computation."
    pressure_level_scaler: PressureLevelScalerSchema
    "Configuration of the pressure level scaler apllied in the loss computation."
    metrics: list[str]
    "List of metrics"
    node_loss_weights: NodeLossWeightsSchema
    "Node loss weights configuration."
    task: str
<<<<<<< HEAD


class ForecasterSchema(BaseTrainingSchema):
    task: Literal[
        "anemoi.training.train.forecaster.GraphForecaster",
        "anemoi.training.train.forecaster.GraphEnsForecaster",
    ] = Field(..., alias="model_class")
    "Training objective."


TrainingSchema = Union[ForecasterSchema]
=======
    "Training objective."


class ForecasterSchema(BaseTrainingSchema):
    task: str = Field(example="anemoi.training.train.forecaster.GraphForecaster")
    "Training objective."


class InterpolationSchema(BaseTrainingSchema):
    task: str = Field(example="anemoi.training.train.interpolator.GraphInterpolator")
    "Training objective."
    explicit_times: ExplicitTimes
    "Time indices for input and output."
    target_forcing: TargetForcing
    "Forcing parameters for target output times."


TrainingSchema = Union[ForecasterSchema, InterpolationSchema]
>>>>>>> 9336956f
<|MERGE_RESOLUTION|>--- conflicted
+++ resolved
@@ -325,14 +325,10 @@
     "Sanity check runs n batches of val before starting the training routine."
     gradient_clip: GradientClip
     "Config for gradient clipping."
-<<<<<<< HEAD
     strategy: StrategySchemas
-=======
-    model_class: Any
+    "Strategy to use."
+    model_class: TrainingSchema
     "Forecaster to use."
-    strategy: Any
->>>>>>> 9336956f
-    "Strategy to use."
     ensemble_size_per_device: PositiveInt = Field(example=1)
     "Number of ensemble member per device"
     swa: SWA = Field(default_factory=SWA)
@@ -363,8 +359,6 @@
     "List of metrics"
     node_loss_weights: NodeLossWeightsSchema
     "Node loss weights configuration."
-    task: str
-<<<<<<< HEAD
 
 
 class ForecasterSchema(BaseTrainingSchema):
@@ -375,18 +369,8 @@
     "Training objective."
 
 
-TrainingSchema = Union[ForecasterSchema]
-=======
-    "Training objective."
-
-
-class ForecasterSchema(BaseTrainingSchema):
-    task: str = Field(example="anemoi.training.train.forecaster.GraphForecaster")
-    "Training objective."
-
-
 class InterpolationSchema(BaseTrainingSchema):
-    task: str = Field(example="anemoi.training.train.interpolator.GraphInterpolator")
+    task: Literal["anemoi.training.train.interpolator.GraphInterpolator"] = Field(..., alias="model_class")
     "Training objective."
     explicit_times: ExplicitTimes
     "Time indices for input and output."
@@ -394,5 +378,4 @@
     "Forcing parameters for target output times."
 
 
-TrainingSchema = Union[ForecasterSchema, InterpolationSchema]
->>>>>>> 9336956f
+TrainingSchema = Union[ForecasterSchema, InterpolationSchema]