--- conflicted
+++ resolved
@@ -113,7 +113,6 @@
 ]
 
 
-<<<<<<< HEAD
 class NoOutputMaskSchema(BaseModel):
     target_: Literal["anemoi.training.utils.masks.NoOutputMask"] = Field(..., alias="_target_")
 
@@ -127,10 +126,7 @@
 OutputMaskSchemas = Union[NoOutputMaskSchema, Boolean1DSchema]
 
 
-class ModelSchema(PydanticBaseModel):
-=======
 class BaseModelSchema(PydanticBaseModel):
->>>>>>> 8bbe8983
 
     num_channels: NonNegativeInt = Field(example=512)
     "Feature tensor size in the hidden space."
