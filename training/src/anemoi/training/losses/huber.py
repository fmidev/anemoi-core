--- conflicted
+++ resolved
@@ -10,14 +10,10 @@
 from __future__ import annotations
 
 import logging
-from typing import TYPE_CHECKING
 
 import torch
 
 from anemoi.training.losses.base import FunctionalLoss
-
-if TYPE_CHECKING:
-    from torch.distributed.distributed_c10d import ProcessGroup
 
 LOGGER = logging.getLogger(__name__)
 
@@ -63,49 +59,4 @@
             Huber loss
         """
         diff = torch.abs(pred - target)
-<<<<<<< HEAD
-        return torch.where(diff < self.delta, 0.5 * torch.square(diff), self.delta * (diff - 0.5 * self.delta))
-
-    def forward(
-        self,
-        pred: torch.Tensor,
-        target: torch.Tensor,
-        squash: bool = True,
-        scalar_indices: tuple[int, ...] | None = None,
-        without_scalars: list[str] | list[int] | None = None,
-        grid_shard_slice: slice | None = None,
-        group: ProcessGroup | None = None,
-    ) -> torch.Tensor:
-        """Calculates the lat-weighted Huber loss.
-
-        Parameters
-        ----------
-        pred : torch.Tensor
-            Prediction tensor, shape (bs, ensemble, lat*lon, n_outputs)
-        target : torch.Tensor
-            Target tensor, shape (bs, ensemble, lat*lon, n_outputs)
-        squash : bool, optional
-            Average last dimension, by default True
-        scalar_indices: tuple[int,...], optional
-            Indices to subset the calculated scalar with, by default None
-        without_scalars: list[str] | list[int] | None, optional
-            list of scalars to exclude from scaling. Can be list of names or dimensions to exclude.
-            By default None
-        grid_shard_slice: slice, optional
-            Slice of this gpus grid shard if sharded, by default None
-        group: ProcessGroup, optional
-            Distributed group, by default None
-
-        Returns
-        -------
-        torch.Tensor
-            Weighted Huber loss
-        """
-        out = self.huber(pred, target)
-
-        out = self.scale(out, scalar_indices, without_scalars=without_scalars)
-
-        return self.scale_by_node_weights(out, squash, grid_shard_slice, group)
-=======
-        return torch.where(diff < self.delta, 0.5 * torch.square(diff), self.delta * (diff - 0.5 * self.delta))
->>>>>>> 8c4c9931
+        return torch.where(diff < self.delta, 0.5 * torch.square(diff), self.delta * (diff - 0.5 * self.delta))