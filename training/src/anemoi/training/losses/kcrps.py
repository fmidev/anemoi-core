--- conflicted
+++ resolved
@@ -15,7 +15,6 @@
 import einops
 import torch
 
-from anemoi.models.distributed.graph import reduce_tensor
 from anemoi.training.losses.base import BaseLoss
 
 if TYPE_CHECKING:
@@ -93,31 +92,10 @@
 
         kcrps_ = self._kernel_crps(y_pred, y_target)
 
-<<<<<<< HEAD
-        kcrps_ = einops.rearrange(kcrps_, "bs v latlon -> bs latlon v")
-
-        kcrps_ = self.scale(
-            kcrps_.unsqueeze(1),
-            scaler_indices,
-            without_scalers=without_scalers,
-            grid_shard_slice=grid_shard_slice,
-        )
-
-        # divide by batch size
-        if squash:
-            loss = kcrps_.sum() / bs_
-            return reduce_tensor(loss, group) if is_sharded else loss
-
-        # sum only across the batch dimension; enable this to generate per-variable CRPS "maps"
-        loss = kcrps_.sum(dim=0) / bs_
-        loss = loss.sum(dim=0)
-        return reduce_tensor(loss, group) if is_sharded else loss
-=======
         kcrps_ = einops.rearrange(kcrps_, "bs v latlon -> bs 1 latlon v")
-        kcrps_ = self.scale(kcrps_, scaler_indices, without_scalers=without_scalers)
-
-        return self.reduce(kcrps_, squash=squash, squash_mode="sum")
->>>>>>> daf9dddd
+        kcrps_ = self.scale(kcrps_, scaler_indices, without_scalers=without_scalers, grid_shard_slice=grid_shard_slice)
+
+        return self.reduce(kcrps_, squash=squash, squash_mode="sum", group=group if is_sharded else None)
 
     @property
     def name(self) -> str:
@@ -212,26 +190,10 @@
         else:
             kcrps_ = self._kernel_crps(y_pred, y_target, alpha=self.alpha)
 
-<<<<<<< HEAD
-        # The ensemble member dimension is of course gone in the crps but scalers require 4 dimensions
-        kcrps_ = einops.rearrange(kcrps_, "bs v latlon -> bs latlon v").unsqueeze(1)
+        kcrps_ = einops.rearrange(kcrps_, "bs v latlon -> bs 1 latlon v")
         kcrps_ = self.scale(kcrps_, scaler_indices, without_scalers=without_scalers, grid_shard_slice=grid_shard_slice)
 
-        # divide by (weighted point count) * (batch size)
-        if squash:
-            loss = kcrps_.sum() / bs_
-            return reduce_tensor(loss, group) if is_sharded else loss
-
-        # sum only across the batch dimension; enable this to generate per-variable CRPS "maps"
-        loss = kcrps_.sum(dim=0) / bs_
-        loss = loss.sum(dim=0)
-        return reduce_tensor(loss, group) if is_sharded else loss
-=======
-        kcrps_ = einops.rearrange(kcrps_, "bs v latlon -> bs 1 latlon v")
-        kcrps_ = self.scale(kcrps_, scaler_indices, without_scalers=without_scalers)
-
-        return self.reduce(kcrps_, squash=squash, squash_mode="sum")
->>>>>>> daf9dddd
+        return self.reduce(kcrps_, squash=squash, squash_mode="sum", group=group if is_sharded else None)
 
     @property
     def name(self) -> str:
