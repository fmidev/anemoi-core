asynchronous: True # Whether to plot asynchronously
datashader: True # Choose which technique to use for plotting
frequency: # Frequency of the plotting
  batch: 750
  epoch: 5

# Parameters to plot
parameters:
- z_500
- t_850
- u_850
- v_850
- 2t
- 10u
- 10v
- sp
- tp
- cp

# Sample index
sample_idx: 0

# Precipitation and related fields
precip_and_related_fields: [tp, cp]

# select colormaps
colormaps:
  default:
    _target_: anemoi.training.utils.custom_colormaps.MatplotlibColormap
    name: viridis
<<<<<<< HEAD
  # in order to use distinctpy, you need to install the package
  # default:
  #   _target_: anemoi.training.utils.custom_colormaps.DistinctpyColormap
=======
  # in order to use distinctipy, you need to install the package
  # default:
  #   _target_: anemoi.training.utils.custom_colormaps.DistinctipyColormap
>>>>>>> f1d5e1f0
  #   n_colors: 8
  error:
    _target_: anemoi.training.utils.custom_colormaps.MatplotlibColormap
    name: bwr
  precip:
    _target_: anemoi.training.utils.custom_colormaps.MatplotlibColormapClevels
    clevels: ["#ffffff", "#04e9e7", "#019ff4", "#0300f4", "#02fd02", "#01c501", "#008e00", "#fdf802", "#e5bc00", "#fd9500", "#fd0000", "#d40000", "#bc0000", "#f800fd"]
    variables: ${diagnostics.plot.precip_and_related_fields}

callbacks:
  # Add plot callbacks here
  - _target_: anemoi.training.diagnostics.callbacks.plot.GraphTrainableFeaturesPlot
    every_n_epochs: 5
  - _target_: anemoi.training.diagnostics.callbacks.plot.PlotLoss
    # group parameters by categories when visualizing contributions to the loss
    # one-parameter groups are possible to highlight individual parameters
    parameter_groups:
      moisture: [tp, cp, tcw]
      sfc_wind: [10u, 10v]
    every_n_batches: ${diagnostics.plot.frequency.batch}
  - _target_: anemoi.training.diagnostics.callbacks.plot.PlotSample
    sample_idx: ${diagnostics.plot.sample_idx}
    per_sample : 6
    parameters: ${diagnostics.plot.parameters}
    every_n_batches: ${diagnostics.plot.frequency.batch}
    #Defining the accumulation levels for precipitation related fields and the colormap
    accumulation_levels_plot: [0, 0.05, 0.1, 0.25, 0.5, 1, 1.5, 2, 3, 4, 5, 6, 7, 100] # in mm
    precip_and_related_fields: ${diagnostics.plot.precip_and_related_fields}
    colormaps: ${diagnostics.plot.colormaps}


  - _target_: anemoi.training.diagnostics.callbacks.plot.PlotSpectrum
    # every_n_batches: 100 # Override for batch frequency
    # min_delta: 0.01 # Minimum distance between two consecutive points
    sample_idx: ${diagnostics.plot.sample_idx}
    every_n_batches: ${diagnostics.plot.frequency.batch}
    parameters:
    - z_500
    - tp
    - 2t
    - 10u
    - 10v
  - _target_: anemoi.training.diagnostics.callbacks.plot.PlotHistogram
    sample_idx: ${diagnostics.plot.sample_idx}
    every_n_batches: ${diagnostics.plot.frequency.batch}
    precip_and_related_fields: ${diagnostics.plot.precip_and_related_fields}
    parameters:
    - z_500
    - tp
    - 2t
    - 10u
    - 10v<|MERGE_RESOLUTION|>--- conflicted
+++ resolved
@@ -28,15 +28,9 @@
   default:
     _target_: anemoi.training.utils.custom_colormaps.MatplotlibColormap
     name: viridis
-<<<<<<< HEAD
-  # in order to use distinctpy, you need to install the package
-  # default:
-  #   _target_: anemoi.training.utils.custom_colormaps.DistinctpyColormap
-=======
   # in order to use distinctipy, you need to install the package
   # default:
   #   _target_: anemoi.training.utils.custom_colormaps.DistinctipyColormap
->>>>>>> f1d5e1f0
   #   n_colors: 8
   error:
     _target_: anemoi.training.utils.custom_colormaps.MatplotlibColormap
