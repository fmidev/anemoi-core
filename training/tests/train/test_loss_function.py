--- conflicted
+++ resolved
@@ -13,13 +13,10 @@
 from hydra.errors import InstantiationException
 from omegaconf import DictConfig
 
-<<<<<<< HEAD
 from anemoi.training.losses.kcrps import AlmostFairKernelCRPS
 from anemoi.training.losses.kcrps import KernelCRPS
-=======
 from anemoi.training.losses.combined import CombinedLoss
 from anemoi.training.losses.mae import WeightedMAELoss
->>>>>>> f89a6ccf
 from anemoi.training.losses.mse import WeightedMSELoss
 from anemoi.training.losses.weightedloss import BaseWeightedLoss
 from anemoi.training.train.forecaster import GraphForecaster
@@ -74,7 +71,6 @@
     assert "test" not in loss.scalar
 
 
-<<<<<<< HEAD
 # KernelCRPS tests
 def test_kcrps_manual_init() -> None:
     """Test manual initialization of KernelCRPS."""
@@ -158,7 +154,8 @@
     assert isinstance(loss, BaseWeightedLoss)
     assert "test" in loss.scalar
     torch.testing.assert_close(loss.scalar.get_scalar(2), torch.ones((1, 2)))
-=======
+
+
 def test_combined_loss() -> None:
     """Test the combined loss function."""
     loss = GraphForecaster.get_loss_function(
@@ -272,5 +269,4 @@
 
     assert isinstance(loss.losses[1], WeightedMAELoss)
     assert "test" not in loss.losses[1].scalar
-    assert "test2" in loss.losses[1].scalar
->>>>>>> f89a6ccf
+    assert "test2" in loss.losses[1].scalar