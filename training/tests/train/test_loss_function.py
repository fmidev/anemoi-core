--- conflicted
+++ resolved
@@ -100,10 +100,7 @@
     )
     assert isinstance(loss, BaseWeightedLoss)
     torch.testing.assert_close(loss.node_weights, torch.ones(1))
-<<<<<<< HEAD
     assert "test" not in loss.scaler
-=======
-    assert "test" not in loss.scalar
 
 
 def test_combined_loss() -> None:
@@ -219,5 +216,4 @@
 
     assert isinstance(loss.losses[1], WeightedMAELoss)
     assert "test" not in loss.losses[1].scalar
-    assert "test2" in loss.losses[1].scalar
->>>>>>> 4e51c178
+    assert "test2" in loss.losses[1].scalar