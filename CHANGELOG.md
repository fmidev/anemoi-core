--- conflicted
+++ resolved
@@ -10,6 +10,10 @@
 
 ## [Unreleased](https://github.com/ecmwf/anemoi-graphs/compare/0.4.1...HEAD)
 
+# Changed
+
+- fix: bug when computing area weights with scipy.Voronoi. (#79)
+
 ## [0.4.1 - ICON graphs, multiple edge builders and post processors](https://github.com/ecmwf/anemoi-graphs/compare/0.4.0...0.4.1) - 2024-11-26
 
 ### Added
@@ -20,15 +24,9 @@
 - feat: Define node sets and edges based on an ICON icosahedral mesh (#53)
 - feat: Support for multiple edge builders between two sets of nodes (#70)
 
-<<<<<<< HEAD
 ### Changed
 
 - docs: Documentation structure (#84)
-=======
-# Changed
-
-- fix: bug when computing area weights with scipy.Voronoi. (#79)
->>>>>>> 665960a0
 
 ## [0.4.0 - LAM and stretched graphs](https://github.com/ecmwf/anemoi-graphs/compare/0.3.0...0.4.0) - 2024-11-08
 
