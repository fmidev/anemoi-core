--- conflicted
+++ resolved
@@ -28,15 +28,11 @@
 
 - Fix `TypeError` raised when trying to JSON serialise `datetime.timedelta` object - [#43](https://github.com/ecmwf/anemoi-training/pull/43)
 
-<<<<<<< HEAD
 ### Changed
 
 - Updated configuration examples in documentation and corrected links - [#46](https://github.com/ecmwf/anemoi-training/pull/46)
 
-## [0.1.0 - Anemoi training - First release](https://github.com/ecmwf/anemoi-training/compare/x.x.x...0.1.0) - 2024-08-16
-=======
 ## [0.1.0 - Anemoi training - First release](https://github.com/ecmwf/anemoi-training/releases/tag/0.1.0) - 2024-08-16
->>>>>>> 91d8c6e9
 
 ### Added
 
