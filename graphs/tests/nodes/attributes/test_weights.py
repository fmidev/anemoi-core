--- conflicted
+++ resolved
@@ -13,12 +13,9 @@
 import torch
 from torch_geometric.data import HeteroData
 
-<<<<<<< HEAD
 from anemoi.graphs.nodes.attributes import CosineLatWeightedAttribute
 from anemoi.graphs.nodes.attributes import IsolatitudeAreaWeights
-=======
 from anemoi.graphs.nodes.attributes import MaskedPlanarAreaWeights
->>>>>>> 1592d09f
 from anemoi.graphs.nodes.attributes import PlanarAreaWeights
 from anemoi.graphs.nodes.attributes import SphericalAreaWeights
 from anemoi.graphs.nodes.attributes import UniformWeights
@@ -74,7 +71,6 @@
         SphericalAreaWeights(fill_value=fill_value)
 
 
-<<<<<<< HEAD
 @pytest.mark.parametrize("attr_class", [IsolatitudeAreaWeights, CosineLatWeightedAttribute])
 def test_latweighted(attr_class: Type[BaseNodeAttribute], graph_with_rectilinear_nodes):
     """Test attribute builder for Lat with different fill values."""
@@ -85,7 +81,8 @@
     assert isinstance(weights, torch.Tensor)
     assert weights.shape[0] == graph_with_rectilinear_nodes["test_nodes"].x.shape[0]
     assert weights.dtype == node_attr_builder.dtype
-=======
+
+
 def test_masked_planar_area_weights(graph_with_nodes: HeteroData):
     """Test attribute builder for PlanarAreaWeights."""
     node_attr_builder = MaskedPlanarAreaWeights(mask_node_attr_name="interior_mask")
@@ -104,5 +101,4 @@
     """Test attribute builder for AreaWeights with invalid radius."""
     with pytest.raises(AssertionError):
         node_attr_builder = MaskedPlanarAreaWeights(mask_node_attr_name="nonexisting")
-        node_attr_builder.compute(graph_with_nodes, "test_nodes")
->>>>>>> 1592d09f
+        node_attr_builder.compute(graph_with_nodes, "test_nodes")